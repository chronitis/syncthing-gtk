#!/usr/bin/env python2
"""
Syncthing-GTK - Daemon

Class interfacing with syncthing daemon
"""

from __future__ import unicode_literals
from gi.repository import Gio, GLib, GObject
from syncthing_gtk import TimerManager, DEBUG
from syncthing_gtk.tools import parsetime
from xml.dom import minidom
from datetime import datetime
import json, os, sys, time

class Daemon(GObject.GObject, TimerManager):
	"""
	Object for interacting with syncthing daemon.
	
	List of signals:
		config-out-of-sync ()
			Emited when daemon synchronization gets out of sync and
			daemon needs to be restarted.
		
		connected ()
			Emited when connection to daemon is initiated, before
			configuration is loaded and parsed.
		
		disconnected (reason, message)
			Emited after connection to daemon is lost. Connection can
			be reinitiated by calling reconnect()
				reason :	Daemon.SHUTDOWN if connection is closed
							after calling shutdown()
							Daemon.RESTART if connection is closed
							after calling restart()
							Daemon.UNEXPECTED for all other cases
				message:	generated error message
		
		connection-error (reason, message)
			Emited if connection to daemon fails.
				reason:		Daemon.REFUSED if connection is refused and
							daemon probably offline. Connection will be
							retried automaticaly.
							Daemon.UNKNOWN for all other problems.
							Connection can be reinitiated by calling
							reconnect() in this case.
				message:	generated error message
		
		my-id-changed (my_id, replaced)
			Emited when ID is retrieved from node or when ID changes
			after client connects to another node
				my_id:		ID of node that is instance connected to.
		
		error (message)
			Emited every time when daemon generates error readable by
			WebUI (/rest/errors call)
				message:	Error message sent by daemon
		
		node-added (id, name, data)
			Emited when new node is loaded from configuration
				id:		id of loaded node
				name:	name of loaded node (may be None)
				data:	dict with rest of node data
		
		node-connected (id)
			Emited when daemon connects to remote node
				id:			id of node
		
		node-disconnected (id)
			Emited when daemon losts connection to remote node
				id:			id of node
		
		node-discovered (id, addresses)
			# TODO: What this event does?
				id:			id of node
				addresses:	list of node addresses
		
		node-data-changed (id, address, version, dl_rate, up_rate, bytes_in, bytes_out)
			Emited when node data changes
				id:			id of node
				address:	address of remote node
				version:	daemon version of remote node
				dl_rate:	download rate
				up_rate:	upload rate
				bytes_in:	total number of bytes downloaded
				bytes_out:	total number of bytes uploaded
		
		node-sync-started (id, progress):
			Emited after node synchronization is started
				id:			id of repo
				progress:	synchronization progress (0.0 to 1.0)
		
		node-sync-progress (id, progress):
			Emited repeatedly while node is being synchronized
				id:			id of repo
				progress:	synchronization progress (0.0 to 1.0)
	
		node-sync-finished (id):
			Emited after node synchronization is finished
				id:		id of repo
		
		repo-added (id, data)
			Emited when new repository is loaded from configuration
				id:		id of loaded repo
				data:	dict with rest of repo data
		
		repo-data-changed (id, data):
			Emited when change in repository data (/rest/model call)
			is detected and sucesfully loaded.
				id:		id of repo
				data:	dict with loaded data
		
		repo-sync-started (id):
			Emited after repository synchronization is started
				id:		id of repo
		
		repo-sync-progress (id, progress):
			Emited repeatedly while repo is being synchronized
				id:			id of repo
				progress:	synchronization progress (0.0 to 1.0)
	
		repo-sync-finished (id):
			Emited after repository synchronization is finished
				id:		id of repo
		
		repo-scan-started (id):
			Emited after repository scan is started
				id:		id of repo
		
		repo-scan-finished (id):
			Emited after repository scan is finished
				id:		id of repo
		
		system-data-updated (ram_ussage, cpu_ussage, announce)
			Emited every time when system informations are recieved
			from daemon.
				ram_ussage:	memory ussage in bytes
				cpu_ussage:	CPU ussage in percent (0.0 to 100.0)
				announce:	Daemon.CONNECTED if daemon is connected to annoucnce server
							Daemon.OFFLINE if is not
							Daemon.DISABLED if announce server is disabled
	"""
	
	
	__gsignals__ = {
			b"config-out-of-sync"	: (GObject.SIGNAL_RUN_FIRST, None, ()),
			b"connected"			: (GObject.SIGNAL_RUN_FIRST, None, ()),
			b"disconnected"			: (GObject.SIGNAL_RUN_FIRST, None, (int, object)),
			b"connection-error"		: (GObject.SIGNAL_RUN_FIRST, None, (int, object)),
			b"error"				: (GObject.SIGNAL_RUN_FIRST, None, (object,)),
			b"my-id-changed"		: (GObject.SIGNAL_RUN_FIRST, None, (object,)),
			b"node-added"			: (GObject.SIGNAL_RUN_FIRST, None, (object, object, object)),
			b"node-connected"		: (GObject.SIGNAL_RUN_FIRST, None, (object,)),
			b"node-disconnected"	: (GObject.SIGNAL_RUN_FIRST, None, (object,)),
			b"node-discovered"		: (GObject.SIGNAL_RUN_FIRST, None, (object,object,)),
			b"node-data-changed"	: (GObject.SIGNAL_RUN_FIRST, None, (object, object, object, float, float, int, int)),
			b"node-sync-started"	: (GObject.SIGNAL_RUN_FIRST, None, (object, float)),
			b"node-sync-progress"	: (GObject.SIGNAL_RUN_FIRST, None, (object, float)),
			b"node-sync-finished"	: (GObject.SIGNAL_RUN_FIRST, None, (object,)),
			b"repo-added"			: (GObject.SIGNAL_RUN_FIRST, None, (object, object)),
			b"repo-data-changed"	: (GObject.SIGNAL_RUN_FIRST, None, (object, object)),
			b"repo-sync-started"	: (GObject.SIGNAL_RUN_FIRST, None, (object,)),
			b"repo-sync-finished"	: (GObject.SIGNAL_RUN_FIRST, None, (object,)),
			b"repo-sync-progress"	: (GObject.SIGNAL_RUN_FIRST, None, (object, float)),
			b"repo-scan-started"	: (GObject.SIGNAL_RUN_FIRST, None, (object,)),
			b"repo-scan-finished"	: (GObject.SIGNAL_RUN_FIRST, None, (object,)),
			b"repo-scan-progress"	: (GObject.SIGNAL_RUN_FIRST, None, (object,)),
			b"system-data-updated"	: (GObject.SIGNAL_RUN_FIRST, None, (int, float, int)),
		}
	
	# Constants for 'announce' parameter of system-data-updated event
	CONNECTED	= 1
	OFFLINE		= 0
	DISABLED	= -1
	
	# Constants for 'reason' parameter of disconnected event
	UNEXPECTED	= 0 # connection closed by daemon
	SHUTDOWN	= 1
	RESTART		= 2
	
	# Constants for 'reason' parameter of connection-error event
	REFUSED			= 1
	NOT_AUTHORIZED	= 2
	UNKNOWN			= 255
	
	def __init__(self):
		GObject.GObject.__init__(self)
		TimerManager.__init__(self)
		self._CSRFtoken = None
		self._address = None
		self._api_key = None
		self._connected = False
		self._refresh_rate = 1 # seconds
		# syncing_repos holds set of repos that are being synchronized
		self._syncing_repos = set()
		# syncing_nodes does same thing, only for nodes
		self._syncing_nodes = set()
		# and once again, for repos in 'Scanning' state
		self._scanning_repos = set()
		# needs_update holds set of repos whose state was recently
		# changed and needs to be fetched from server
		self._needs_update = set()
		# node_data stores data needed to compute transfer speeds
		# and synchronization state
		self._node_data = {}
		# repo_nodes stores list of nodes assigned to repository
		self._repo_nodes = {}
		# last_error_time is used to discard repeating errors
		self._last_error_time = datetime(1970, 1, 1, 1, 1, 1)
		# Epoch is incereased when reconnect() method is called; It is
		# used to discard responses for old REST requests
		self._epoch = 1
		self._my_id = None
		self._read_config()
	
	### Internal stuff ###
	
	def _read_config(self):
		# Read syncthing config to get connection url
		confdir = GLib.get_user_config_dir()
		if confdir is None:
			confdir = os.path.expanduser("~/.config")
		configxml = os.path.join(confdir, "syncthing", "config.xml")
		try:
			config = file(configxml, "r").read()
		except Exception, e:
			raise InvalidConfigurationException("Failed to read daemon configuration: %s" % e)
		try:
			xml = minidom.parseString(config)
		except Exception, e:
			raise InvalidConfigurationException("Failed to parse daemon configuration: %s" % e)
		tls = "false"
		try:
			tls = xml.getElementsByTagName("configuration")[0] \
				.getElementsByTagName("gui")[0].getAttribute("tls")
		except Exception, e:
			pass
		if tls.lower() == "true":
			raise TLSUnsupportedException("TLS Unsupported")
		try:
			self._address = xml.getElementsByTagName("configuration")[0] \
							.getElementsByTagName("gui")[0] \
							.getElementsByTagName("address")[0] \
							.firstChild.nodeValue
			self._last_id = 0
			# TODO: https?
		except Exception, e:
			raise InvalidConfigurationException("Required configuration node not found in daemon config file")
		try:
			self._api_key = xml.getElementsByTagName("configuration")[0] \
							.getElementsByTagName("gui")[0] \
							.getElementsByTagName("apikey")[0] \
							.firstChild.nodeValue
		except Exception, e:
			# API key can be none
			pass
	
	def _get_node_data(self, nid):
		""" Returns dict with node data, creating it if needed """
		if not nid in self._node_data:
			self._node_data[nid] = {
					"bytes_in" : 0, "bytes_out" : 0, "time" : time.time(),
					"dl_rate" : 0, "up_rate" : 0 , "version" : "?",
					"completion" : {}, "connected" : False,
				}
		return self._node_data[nid]
	
	def _rest_request(self, command, callback, error_callback=None, *callback_data):
		"""
		Requests response from server. After response is recieved,
		callback with parsed json data is called.
		If requests fails and error_callback is set, error_callback is
		called. If error_callback is None, request is repeated.
		
		Callback signatures:
			callback(json_data, callback_data... )
			error_callback(exception, command, callback_data... )
		"""
		sc = Gio.SocketClient()
		sc.connect_to_host_async(self._address, 0, None, self._rest_connected,
			command, self._epoch, callback, error_callback, callback_data)
	
	def _rest_connected(self, sc, results, command, epoch, callback, error_callback, callback_data):
		""" Second part of _rest_request, called after HTTP connection is initiated """
		try:
			con = sc.connect_to_service_finish(results)
			if con == None:
				raise Exception("Unknown error")
		except Exception, e:
			if epoch >= self._epoch :
				self._rest_error(e, command, callback, error_callback, callback_data)
			return
		if epoch < self._epoch :
			# Too late, throw it away
			con.close()
			if DEBUG : print "Discarded old connection for", command
		# Build GET request
		get_str = "\r\n".join([
			"GET /rest/%s HTTP/1.0" % command,
			(("X-API-Key: %s" % self._api_key) if not self._api_key is None else "X-nothing: x"),
			"Connection: close",
			"", ""
			]).encode("utf-8")
		# Send it out and wait for response
		con.get_output_stream().write_all(get_str)
		con.get_input_stream().read_bytes_async(102400, 1, None, self._rest_response,
			con, command, epoch, callback, error_callback, callback_data, [])
	
	def _rest_response(self, sc, results, con, command, epoch, callback, error_callback, callback_data, buffer):
		try:
			response = sc.read_bytes_finish(results)
			if response == None:
				raise Exception("No data recieved")
		except Exception, e:
			con.close()
			self._rest_error(e, command, callback, error_callback, callback_data)
			return
		if epoch < self._epoch :
			# Too late, throw it away
			con.close()
			if DEBUG : print "Discarded old response for", command
		# Repeat read_bytes_async until entire response is readed in buffer
<<<<<<< HEAD
		buffer.append(response.get_data().decode('utf-8'))
=======
		buffer.append(response.get_data().decode("utf-8"))
>>>>>>> 537e0d8c
		if response.get_size() > 0:
			con.get_input_stream().read_bytes_async(102400, 1, None, self._rest_response,
				con, command, epoch, callback, error_callback, callback_data, buffer)
			return
		con.close()
		response = "".join(buffer)
		# Split headers from response
		try:
			headers, response = response.split("\r\n\r\n", 1)
			headers = headers.split("\r\n")
			code = int(headers[0].split(" ")[1])
			if code == 401:
				self._rest_error(HTTPAuthException("Not Authorized"), command, callback, error_callback, callback_data)
				return
			elif code != 200:
				self._rest_error(HTTPException("HTTP error %s" % (code,)), command, callback, error_callback, callback_data)
				return
		except Exception, e:
			# That probably wasn't HTTP
			self._rest_error(HTTPException("Invalid HTTP response"), command, callback, error_callback, callback_data)
			return
		# Parse response and call callback
		try:
			rdata = json.loads(response)
		except IndexError: # No data
			rdata = { }
		except ValueError: # Not a JSON
			rdata = {'data' : response }
		if callback_data:
			callback(rdata, *callback_data)
		else:
			callback(rdata)
	
	def _rest_error(self, exception, command, callback, error_callback, callback_data):
		""" Error handler for _rest_response method """
		if error_callback:
			if callback_data:
				error_callback(exception, command, *callback_data)
			else:
				error_callback(exception, command)
		else:
			print >>sys.stderr, "Request '%s' failed (%s) Repeating..." % (command, exception)
			self.timer(None, 1, self._rest_request, command, callback, error_callback, *callback_data)
	
	def _rest_post(self, command, data, callback, error_callback=None, *callback_data):
		""" POSTs data (formated with json) to daemon. Works like _rest_request """
		sc = Gio.SocketClient()
		sc.connect_to_host_async(self._address, 0, None, self._rest_post_connected,
			command, data, self._epoch, callback, error_callback, callback_data)
	
	def _rest_post_connected(self, sc, results, command, data, epoch, callback, error_callback, callback_data):
		""" Second part of _rest_post, called after HTTP connection is initiated """
		try:
			con = sc.connect_to_service_finish(results)
			if con == None:
				raise Exception("Unknown error")
		except Exception, e:
			if epoch >= self._epoch :
				self._rest_post_error(e, command, data, callback, error_callback, *callback_data)
			return
		if epoch < self._epoch :
			# Too late, throw it away
			con.close()
			if DEBUG : print "Discarded old connection for POST ", command
		post_str = None
		if self._CSRFtoken is None and self._api_key is None:
			# Request CSRF token first
			if DEBUG: print "Requesting cookie"
			post_str = "\r\n".join([
				"GET / HTTP/1.0",
				"Host: %s" % self._address,
				(("X-API-Key: %s" % self._api_key) if not self._api_key is None else "X-nothing: x"),
				"Connection: close",
				"",
				"",
				]).encode("utf-8")
		else:
			# Build POST request
			json_str = json.dumps(data)
			post_str = "\r\n".join([
				"POST /rest/%s HTTP/1.0" % command,
				"Connection: close",
				"Cookie: CSRF-Token=%s" % self._CSRFtoken,
				"X-CSRF-Token: %s" % self._CSRFtoken,
				(("X-API-Key: %s" % self._api_key) if not self._api_key is None else "X-nothing: x"),
				"Content-Length: %s" % len(json_str),
				"Content-Type: application/json",
				"",
				json_str
				]).encode("utf-8")
		# Send it out and wait for response
		con.get_output_stream().write_all(post_str)
		con.get_input_stream().read_bytes_async(102400, 1, None, self._rest_post_response,
			con, command, data, epoch, callback, error_callback, callback_data, [])
	
	def _rest_post_response(self, sc, results, con, command, data, epoch, callback, error_callback, callback_data, buffer):
		try:
			response = sc.read_bytes_finish(results)
			if response == None:
				raise Exception("No data recieved")
		except Exception, e:
			con.close()
			self._rest_post_error(e, command, data, callback, error_callback, callback_data)
			return
		if epoch < self._epoch :
			# Too late, throw it away
			con.close()
			if DEBUG : print "Discarded old response for POST ", command
		# Repeat _rest_post_response until entire response is readed in buffer
<<<<<<< HEAD
		buffer.append(response.get_data().decode('utf-8'))
=======
		buffer.append(response.get_data().decode("utf-8"))
>>>>>>> 537e0d8c
		if response.get_size() > 0:
			con.get_input_stream().read_bytes_async(102400, 1, None, self._rest_post_response,
				con, command, data, epoch, callback, error_callback, callback_data, buffer)
			return
		con.close()
		response = "".join(buffer)
		# Parse response
		if self._CSRFtoken is None and self._api_key is None:
			# I wanna cookie!
			response = response.split("\n")
			for d in response:
				if d.startswith("Set-Cookie:"):
					for c in d.split(":", 1)[1].split(";"):
						if c.strip().startswith("CSRF-Token="):
							self._CSRFtoken = c.split("=", 1)[1].strip(" \r\n")
							if DEBUG: print "Got new cookie:", self._CSRFtoken
							break
					if self._CSRFtoken != None:
						break
			if self._CSRFtoken == None:
				# This is pretty fatal and likely to fail again,
				# so request is not repeated automaticaly
				if error_callback == None:
					print >>sys.stderr, ""
					print >>sys.stderr, "Error: Request '%s' failed: Error: failed to get CSRF cookie from daemon" % (command,)
				else:
					self._rest_post_error(Exception("Failed to get CSRF cookie"), command, data, callback, error_callback, callback_data)
				return
			# Repeat request with acqiured cookie
			self._rest_post(command, data, callback, error_callback, *callback_data)
			return
		# Extract response code
		try:
			code = int(response.split("\n")[0].strip("\r\n").split(" ")[1])
			if code != 200:
				self._rest_post_error(HTTPException("HTTP error %s" % (code,)), command, data, callback, error_callback, callback_data)
				return
		except Exception:
			# That probably wasn't HTTP
			self._rest_post_error(HTTPException("Invalid HTTP response"), command, data, callback, error_callback, callback_data)
			return
		if "CSRF Error" in response:
			# My cookie is too old; Throw it away and try again
			if DEBUG: print "Throwing away my cookie :("
			self._CSRFtoken = None
			self._rest_post(command, data, callback, error_callback, *callback_data)
			return
		
		# Parse response and call callback
		try:
			response = response.split("\r\n\r\n", 1)[1]
			rdata = json.loads(response)
		except IndexError: # No data
			rdata = { }
		except ValueError: # Not a JSON
			rdata = {'data' : response }
		if callback_data:
			callback(rdata, *callback_data)
		else:
			callback(rdata)
	
	def _rest_post_error(self, exception, command, data, callback, error_callback, callback_data):
		""" Error handler for _rest_post_response method """
		if error_callback:
			if callback_data:
				error_callback(exception, command, data, *callback_data)
			else:
				error_callback(exception, command, data)
		else:
			print >>sys.stderr, "Post '%s' failed (%s) Repeating..." % (command, exception)
			self.timer(None, 1, self._rest_post, command, data, callback, error_callback, callback_data)
	
	def _request_config(self, *a):
		""" Request settings from syncthing daemon """
		self._rest_request("config", self._syncthing_cb_config, self._syncthing_cb_config_error)
	
	def _request_repo_data(self, rid):
		self._rest_request("model?repo=%s" % (rid,), self._syncthing_cb_repo_data, None, rid)
	
	def _request_completion(self, nid, rid=None):
		"""
		Requests completion data for specified node and repo.
		If rid is None, requests completion data for specified node and
		ALL repos.
		"""
		if rid is None:
			for rid in self._repo_nodes:
				if nid in self._repo_nodes[rid]:
					self._request_completion(nid, rid)
			return
		self._rest_request("completion?node=%s&repo=%s" % (nid, rid), self._syncthing_cb_completion, None, nid, rid)
	
	def _request_events(self, *a):
		""" Request new events from syncthing daemon """
		self._rest_request("events?since=%s" % self.last_id, self._syncthing_cb_events, self._syncthing_cb_events_error)
	
	### Callbacks ###
	
	def _syncthing_cb_shutdown(self, data, reason):
		""" Callback for 'shutdown' AND 'restart' request """
		if 'ok' in data:
			if self._connected:
				self._connected = False
				self.emit("disconnected", reason, None)
			self.cancel_all()
	
	def _syncthing_cb_events(self, events):
		""" Called when event list is pulled from syncthing daemon """
		if type(events) == list:	# Ignore invalid data
			if len(events) > 0:
				for e in events:
					self._on_event(e)
				self.last_id = events[-1]["id"]
				
				for rid in self._needs_update:
					self._request_repo_data(rid)
				self._needs_update.clear()
		
		self.timer("event", self._refresh_rate, self._request_events)
	
	def _syncthing_cb_errors(self, errors):
		for e in errors:
			t = parsetime(e["Time"])
			if t > self._last_error_time:
				self.emit("error", e["Error"])
				self._last_error_time = t
		self.timer("errors", self._refresh_rate * 5, self._rest_request, "errors", self._syncthing_cb_errors)
	
	def _syncthing_cb_events_error(self, exception, command):
		"""
		As most frequent request, "event" request is used to detect when
		daemon stops to respond. "Please wait" message is displayed in
		that case, UI is restarted and waits until daemon respawns.
		"""
		if isinstance(exception, GLib.GError):
			if exception.code in (34, 39):	# Connection terminated unexpectedly, Connection Refused
				if self._connected:
					self._connected = False
					self.emit("disconnected", Daemon.UNEXPECTED, exception.message)
				self.cancel_all()
				return
		# Other errors are ignored and events are pulled again after prolonged delay
		self.timer("event", self._refresh_rate * 5, self._request_events)
	
	def _syncthing_cb_connections(self, connections):
		totals = {"dl_rate" : 0.0, "up_rate" : 0.0 }	# Total up/down rate
		current_time = time.time()
		for nid in connections:
			if nid != "total":
				# Grab / create cached data
				node = self._get_node_data(nid)
				time_delta = current_time - node["time"]
				# Compute transfer rate
				for key, ui_key, data_key in ( ("bytes_in", "dl_rate", "InBytesTotal"), ("bytes_out", "up_rate", "OutBytesTotal") ):
					if node[key] != 0:
						if time_delta > 0: # Don't divide by zero
							bytes_delta = connections[nid][data_key] - node[key]
							bps = float(bytes_delta) / time_delta  # B/s
							node[ui_key] = bps
							totals[ui_key] += bps
					node[key] = connections[nid][data_key]
				node["time"] = current_time
				if not node["connected"]:
					node["connected"] = True
					self.emit("node-connected", nid)
				node["version"] = connections[nid]["ClientVersion"]
				self.emit("node-data-changed", nid, 
					connections[nid]["Address"],
					node["version"],
					node["dl_rate"], node["up_rate"],
					node["bytes_in"], node["bytes_out"])
				self._request_completion(nid)
		
		if self._my_id != None:
			node = self._get_node_data(self._my_id)
			node["dl_rate"] =	totals["dl_rate"]
			node["up_rate"] =	totals["dl_rate"]
			node["bytes_in"] =	connections["total"]["InBytesTotal"]
			node["bytes_out"] =	connections["total"]["OutBytesTotal"]
			self.emit("node-data-changed", self._my_id, 
				None,
				node["version"],
				node["dl_rate"], node["up_rate"],
				node["bytes_in"], node["bytes_out"])
	
		self.timer("conns", self._refresh_rate * 5, self._rest_request, "connections", self._syncthing_cb_connections)
		
	def _syncthing_cb_completion(self, data, nid, rid):
		if "completion" in data:
			# Store acquired value
			node = self._get_node_data(nid)
			node["completion"][rid] = float(data["completion"])
			
			# Recompute stuff
			total = 100.0 * len(node["completion"])
			sync = 0.0
			if total > 0.0:
				sync = sum(node["completion"].values()) / total
			if sync <= 0 or sync >= 100:
				# Not syncing
				if nid in self._syncing_nodes:
					self._syncing_nodes.discard(nid)
					self.emit("node-sync-finished", nid)
			else:
				# Syncing
				if not nid in self._syncing_nodes:
					self._syncing_nodes.add(nid)
					self.emit("node-sync-started", nid, sync)
				else:
					self.emit("node-sync-progress", nid, sync)

	
	def _syncthing_cb_system(self, data):
		if self._my_id != data["myID"]:
			if self._my_id != None:
				# Can myID be ever changed?
				print >>sys.stderr, "Warning: My ID was changed on the fly"
			self._my_id = data["myID"]
			self.emit('my-id-changed', self._my_id)
			self._rest_request("version", self._syncthing_cb_version)
		
		announce = Daemon.DISABLED
		if "extAnnounceOK" in data:
			announce = Daemon.CONNECTED if data["extAnnounceOK"] else Daemon.OFFLINE
		
		self.emit('system-data-updated',
			data["sys"], float(data["cpuPercent"]),
			announce)
		
		self.timer("system", self._refresh_rate * 5, self._rest_request, "system", self._syncthing_cb_system)
	
	def _syncthing_cb_version(self, data):
		version = data["data"]
		if self._my_id != None:
			node = self._get_node_data(self._my_id)
			if version != node["version"]:
				node["version"] = version
				self.emit("node-data-changed", self._my_id, 
					None,
					node["version"],
					node["dl_rate"], node["up_rate"],
					node["bytes_in"], node["bytes_out"])
	
	def _syncthing_cb_repo_data(self, data, rid):
		state = data['state']
		self.emit('repo-data-changed', rid, data)
		if state == "syncing":
			p = 0.0
			if float(data["globalBytes"]) > 0.0:
				p = float(data["inSyncBytes"]) / float(data["globalBytes"])
			if self._repo_state_changed(rid, state, p):
				self.timer("repo_%s" % rid, self._refresh_rate, self._request_repo_data, rid)
		else:
			if self._repo_state_changed(rid, state, 0):
				self.timer("repo_%s" % rid, self._refresh_rate, self._request_repo_data, rid)
	
	def _syncthing_cb_config(self, config):
		"""
		Called when configuration is loaded from syncthing daemon.
		After configuraion is sucessfully parsed, app starts quering for events
		"""
		if not self._connected:
			self._connected = True
			self.emit('connected')
			# Parse nodes
			for n in sorted(config["Nodes"], key=lambda x : x["Name"].lower()):
				nid = n["NodeID"]
				self._get_node_data(nid)	# Creates dict with node data
				self.emit("node-added", nid, n["Name"], n)
				
			# Parse repos
			for r in config["Repositories"]:
				rid = r["ID"]
				self._syncing_repos.add(rid)
				self._repo_nodes[rid] = [ n["NodeID"] for n in r["Nodes"] ]
				self.emit("repo-added", rid, r)
				self._request_repo_data(rid)
			
			self._rest_request("events?limit=1", self._syncthing_cb_events)	# Requests most recent event only
			self._rest_request("errors", self._syncthing_cb_errors)
			self._rest_request("config/sync", self._syncthing_cb_config_in_sync)
			self._rest_request("connections", self._syncthing_cb_connections)
			self._rest_request("system", self._syncthing_cb_system)
			self.check_config()
	
	def _syncthing_cb_config_error(self, exception, command):
		self.cancel_all()
		if isinstance(exception, GLib.GError):
			if exception.code in (39, 4):	# Connection Refused / Cannot connect to destination
				# It usualy means that daemon is not yet fully started or not running at all.
				self.emit("connection-error", Daemon.REFUSED, exception.message)
				self.timer("config", self._refresh_rate, self._rest_request, "config", self._syncthing_cb_config, self._syncthing_cb_config_error)
				return
		elif isinstance(exception, HTTPAuthException):
			self.emit("connection-error", Daemon.NOT_AUTHORIZED, exception.message)
			return
		self.emit("connection-error", Daemon.UNKNOWN, exception.message)
	
	def _syncthing_cb_config_in_sync(self, data):
		"""
		Handler for config/sync response. Emits 'config-out-of-sync' if
		configuration is not in sync.
		"""
		if "configInSync" in data:
			if not data["configInSync"]:
				# Not in sync...
				self.emit("config-out-of-sync")
	
	def _syncthing_cb_config_written(self, data, callback, errorcallback, calbackdata):
		self.check_config()
		if calbackdata == None:
			callback()
		else:
			callback(*calbackdata)
	
	def __syncthing_cb_config_write_failed(self, exception, command, data, callback, errorcallback, calbackdata):
		if errorcallback == None:
			errorcallback(exception)
		else:
			errorcallback(exception, *calbackdata)
	
	def _repo_state_changed(self, rid, state, progress):
		"""
		Emits event according to last known and new state.
		Returns False or True to indicate that repo status should be
		re-checked after short time.
		"""
		recheck = False
		if state != "syncing" and rid in self._syncing_repos:
			self._syncing_repos.discard(rid)
			self.emit("repo-sync-finished", rid)
		if state != "scanning" and rid in self._scanning_repos:
			self._scanning_repos.discard(rid)
			self.emit("repo-scan-finished", rid)
		if state == "syncing":
			if rid in self._syncing_repos:
				self.emit("repo-sync-progress", rid, progress)
			else:
				self._syncing_repos.add(rid)
				self.emit("repo-sync-started", rid)
			recheck = True
		elif state == "scanning":
			if rid in self._scanning_repos:
				self.emit("repo-scan-progress", rid)
			else:
				self._scanning_repos.add(rid)
				self.emit("repo-scan-started", rid)
			recheck = True
		return recheck
	
	def _on_event(self, e):
		eType = e["type"]
		if eType in ("Ping", "Starting", "StartupComplete"):
			# Just ignore ignore those
			pass
		elif eType == "StateChanged":
			state = e["data"]["to"]
			rid = e["data"]["repo"]
			if self._repo_state_changed(rid, state, 0):
				self._needs_update.add(rid)
		elif eType in ("LocalIndexUpdated", "RemoteIndexUpdated"):
			rid = e["data"]["repo"]
			if (not rid in self._syncing_nodes) and (not rid in self._scanning_repos):
				self._needs_update.add(rid)
		elif eType == "NodeConnected":
			nid = e["data"]["id"]
			self.emit("node-connected", nid)
			self._request_completion(nid)
		elif eType == "NodeDisconnected":
			nid = e["data"]["id"]
			self.emit("node-disconnected", nid)
		elif eType == "NodeDiscovered":
			nid = e["data"]["node"]
			addresses = e["data"]["addrs"]
			self.emit("node-discovered", nid, addresses)
		else:
			print "Unhandled event type:", e
	
	### External stuff ###
	
	def reconnect(self):
		"""
		Cancel all pending requests, throw away all data and (re)connect.
		Should be called from glib loop
		"""
		self._my_id = None
		self._connected = False
		self._syncing_repos = set()
		self._syncing_nodes = set()
		self._scanning_repos = set()
		self._needs_update = set()
		self._node_data = {}
		self._repo_nodes = {}
		self.cancel_all()
		self._epoch += 1
		GLib.idle_add(self._request_config)		
	
	def check_config(self):
		"""
		Check if configuration is in sync.
		Should cause 'config-out-of-sync' event to be raised ASAP.
		"""
		self._rest_request("config/sync", self._syncthing_cb_config_in_sync)
	
	def read_config(self, callback, error_callback=None, *calbackdata):
		"""
		Asynchronously reads last configuration version from daemon
		(even if this version is not currently used). Calls
		callback(config) with data decoded from json on success,
		error_callback(exception) on failure
		"""
		self._rest_request("config", callback, error_callback, *calbackdata)
	
	def write_config(self, config, callback, error_callback=None, *calbackdata):
		"""
		Asynchronously POSTs new configuration to daemon. Calls
		callback() with data decoded from json on success,
		error_callback(exception) on failure.
		Should cause 'config-out-of-sync' event to be raised ASAP.
		"""
		self._rest_post("config", config, self._syncthing_cb_config_written, self.__syncthing_cb_config_write_failed, callback, error_callback, calbackdata)
	
	def restart(self):
		"""
		Asks daemon to restart. If sucesfull, call will cause
		'disconnected' event with Daemon.RESTART reason to be fired
		"""
		self._rest_post("restart",  {}, self._syncthing_cb_shutdown, None, Daemon.RESTART)
	
	def shutdown(self):
		"""
		Asks daemon to shutdown. If sucesfull, call will cause
		'disconnected' event with Daemon.SHUTDOWN reason to be fired
		"""
		self._rest_post("shutdown",  {}, self._syncthing_cb_shutdown, None, Daemon.SHUTDOWN)
	
	def syncing(self):
		""" Returns true if any repo is being synchronized right now  """
		return len(self._syncing_repos) > 0
	
	def get_syncing_list(self):
		"""
		Returns list of ids of repositories that are being
		synchronized right now.
		"""
		return list(self._syncing_repos)
	
	def get_my_id(self):
		"""
		Returns ID of node that is instance connected to.
		May return None to indicate that ID is not yet known
		"""
		return self._my_id
	
	def get_webui_url(self):
		""" Returns webiu url in http://127.0.0.1:8080 format """
		return "http://%s" % self._address
	
	def get_address(self):
		""" Returns tuple address on which daemon listens on. """
		return self._address
	
class InvalidConfigurationException(RuntimeError): pass
class TLSUnsupportedException(InvalidConfigurationException): pass
class HTTPException(RuntimeError): pass
class HTTPAuthException(HTTPException): pass<|MERGE_RESOLUTION|>--- conflicted
+++ resolved
@@ -320,11 +320,7 @@
 			con.close()
 			if DEBUG : print "Discarded old response for", command
 		# Repeat read_bytes_async until entire response is readed in buffer
-<<<<<<< HEAD
-		buffer.append(response.get_data().decode('utf-8'))
-=======
 		buffer.append(response.get_data().decode("utf-8"))
->>>>>>> 537e0d8c
 		if response.get_size() > 0:
 			con.get_input_stream().read_bytes_async(102400, 1, None, self._rest_response,
 				con, command, epoch, callback, error_callback, callback_data, buffer)
@@ -434,11 +430,7 @@
 			con.close()
 			if DEBUG : print "Discarded old response for POST ", command
 		# Repeat _rest_post_response until entire response is readed in buffer
-<<<<<<< HEAD
-		buffer.append(response.get_data().decode('utf-8'))
-=======
 		buffer.append(response.get_data().decode("utf-8"))
->>>>>>> 537e0d8c
 		if response.get_size() > 0:
 			con.get_input_stream().read_bytes_async(102400, 1, None, self._rest_post_response,
 				con, command, data, epoch, callback, error_callback, callback_data, buffer)
