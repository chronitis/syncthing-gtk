#!/usr/bin/env python2
"""
Syncthing-GTK - App

Main application window
"""

from __future__ import unicode_literals
from gi.repository import Gtk, Gio, Gdk
from syncthing_gtk import *
from syncthing_gtk.tools import *
from datetime import datetime
import os, webbrowser, sys, logging, shutil, re
_ = lambda (a) : a
log = logging.getLogger("App")

# Internal version used by updater (if enabled)
INTERNAL_VERSION		= "v0.5.2"
# Minimal Syncthing version supported by App
MIN_ST_VERSION			= "0.10.3"

COLOR_DEVICE			= "#707070"					# Dark-gray
COLOR_DEVICE_SYNCING	= "#2A89C8"					# Blue
COLOR_DEVICE_CONNECTED	= "#2AAB61"					# Green
COLOR_DEVICE_OFFLINE	= COLOR_DEVICE				# Dark-gray
COLOR_OWN_DEVICE		= "#C0C0C0"					# Light-gray
COLOR_FOLDER			= "#9246B1"					# Dark-purbple
COLOR_FOLDER_SYNCING	= COLOR_DEVICE_SYNCING		# Blue
COLOR_FOLDER_SCANNING	= COLOR_DEVICE_SYNCING		# Blue
COLOR_FOLDER_IDLE		= COLOR_DEVICE_CONNECTED	# Green
COLOR_FOLDER_STOPPED	= "#87000B"					# Red
COLOR_FOLDER_OFFLINE	= COLOR_DEVICE_OFFLINE		# Dark-gray
COLOR_NEW				= COLOR_OWN_DEVICE			# Light-gray
SI_FRAMES				= 12 # Number of animation frames for status icon

# Response IDs
RESPONSE_RESTART		= 256
RESPONSE_FIX_FOLDER_ID	= 257
RESPONSE_FIX_NEW_DEVICE	= 258
RESPONSE_QUIT			= 260
RESPONSE_START_DAEMON	= 271
RESPONSE_SLAIN_DAEMON	= 272
RESPONSE_SPARE_DAEMON	= 273
RESPONSE_UR_ALLOW		= 274
RESPONSE_UR_FORBID		= 275

# RI's
REFRESH_INTERVAL_DEFAULT	= 1
REFRESH_INTERVAL_TRAY		= 5

UPDATE_CHECK_INTERVAL = 12 * 60 * 60

# Speed values in outcoming/incoming speed limit menus
SPEED_LIMIT_VALUES = [ 10, 25, 50, 75, 100, 200, 500, 750, 1000, 2000, 5000 ]

class App(Gtk.Application, TimerManager):
	"""
	Main application / window.
	Hide parameter controlls if app should be minimized to status icon
	after start.
	"""
	def __init__(self, gladepath="/usr/share/syncthing-gtk",
						iconpath="/usr/share/syncthing-gtk/icons"):
		Gtk.Application.__init__(self,
				application_id="me.kozec.syncthingtk",
				flags=Gio.ApplicationFlags.HANDLES_COMMAND_LINE)
		TimerManager.__init__(self)
		# Setup Gtk.Application
		self.setup_commandline()
		# Set variables
		self.gladepath = gladepath
		self.iconpath = iconpath
		self.builder = None
		self.rightclick_box = None
		self.config = Configuration()
		self.process = None
		self.hide_window = self.config["minimize_on_start"]
		self.exit_after_wizard = False
		# Can be changed by --force-update=vX.Y.Z argument
		self.force_update_version = None
		# Determine if header bar should be shown
		# User setting is not visible under Unity/Gnome
		self.use_headerbar = \
			not IS_UNITY and (not self.config["use_old_header"] or IS_GNOME)
		
		self.watcher = None
		self.daemon = None
		self.notifications = None
		# connect_dialog may be displayed durring initial communication
		# or if daemon shuts down.
		self.connect_dialog = None
		self.box_background = (1,1,1,1)	# RGBA. White by default, changes with dark themes
		self.box_text_color = (0,0,0,1)	# RGBA. Black by default, changes with dark themes
		self.recv_limit = -1			# Used mainly to prevent menu handlers from recursing
		self.send_limit = -1			# -//-
		self.ur_question_shown = False	# Used to prevent showing 'Do you wan't usage reporting'
										# question more than once until ST-GTK is restarted.
		self.wizard = None
		self.widgets = {}
		self.error_boxes = []
		self.error_messages = set([])	# Holds set of already displayed error messages
		self.folders = {}
		self.devices = {}
		self.open_boxes = set([])		# Holds set of expanded device/folder boxes
		self.devices_never_loaded = True
		self.folders_never_loaded = True
		self.sync_animation = 0
	
	def do_startup(self, *a):
		Gtk.Application.do_startup(self, *a)
		self.setup_widgets()
		self.setup_actions()
		self.setup_statusicon()
		if self.wizard == None:
			if self.setup_connection():
				self.daemon.reconnect()
	
	def do_local_options(self, trash, lo):
		self.parse_local_options(lo.contains)
		return 0
	
	def parse_local_options(self, is_option):
		""" Test for expected options using specified method """
		set_logging_level(is_option("verbose"), is_option("debug") )
		if is_option("header"): self.use_headerbar = False
		if is_option("window"): self.hide_window = False
		if is_option("minimized"): self.hide_window = True
		if is_option("wizard"):
			self.exit_after_wizard = True
			self.show_wizard()
		elif is_option("about"):
			ad = AboutDialog(self, self.gladepath)
			ad.run([])
			sys.exit(0)
		
	def do_command_line(self, cl):
		Gtk.Application.do_command_line(self, cl)
		new_gtk = (Gtk.get_major_version(), Gtk.get_minor_version()) >= (3, 12)
		if new_gtk:
			if cl.get_options_dict().contains("quit"):
				self.cb_exit()
				return 0
			if cl.get_options_dict().contains("force-update"):
				self.force_update_version = \
					cl.get_options_dict().lookup_value("force-update").get_string()
				if not self.force_update_version.startswith("v"):
					self.force_update_version = "v%s" % (self.force_update_version,)
		else:
			# Fallback for old GTK without option parsing
			if "-h" in sys.argv or "--help" in sys.argv:
				print "Usage:"
				print "  %s [arguments]" % (sys.argv[0],)
				print "Arguments:"
				for o in self.arguments:
					# Don't display hidden and unsupported parameters
					if not o.long_name in ("force-update", "quit"):
						print "  -%s, --%s %s" % (
							chr(o.short_name),
							o.long_name.ljust(10),
							o.description)
				sys.exit(0)
			def is_option(name):
				# Emulating Gtk.Application.do_local_options
				for o in self.arguments:
					if o.long_name == name:
						if "-%s" % (chr(o.short_name),) in sys.argv:
							return True
						if "--%s" % (o.long_name,) in sys.argv:
							return True
				return False
			self.parse_local_options(is_option)
		self.activate()
		return 0
	
	def do_activate(self, *a):
		if not self.hide_window or (IS_UNITY and not HAS_INDICATOR):
			if self.wizard is None:
				# Show main window
				self.show()
		elif self.hide_window:
			print
			print _("Syncthing-GTK started and running in notification area")
			if not self.daemon is None:
				self.daemon.set_refresh_interval(REFRESH_INTERVAL_TRAY)
		self.hide_window = False
	
	def setup_commandline(self):
		new_gtk = (Gtk.get_major_version(), Gtk.get_minor_version()) >= (3, 12)
		def aso(long_name, short_name, description,
				flags=GLib.OptionFlags.IN_MAIN,
				arg=GLib.OptionArg.NONE):
			""" add_simple_option, adds program argument in simple way """
			o = GLib.OptionEntry()
			o.long_name = long_name
			o.short_name = short_name
			o.description = description
			o.flags = flags
			o.arg = arg
			if new_gtk:
				self.add_main_option_entries([o])
			else:
				self.arguments.append(o)

		if new_gtk:
			# Guess who doesn't support option parsing...
			self.connect('handle-local-options', self.do_local_options)
		else:
			self.arguments = []
		aso("window",	b"w", "Display window (don't start minimized)")
		aso("minimized",b"m", "Hide window (start minimized)")
		aso("header",	b"s", "Use classic window header")
		aso("quit",		b"q", "Quit running instance (if any)")
		aso("verbose",	b"v", "Be verbose")
		aso("debug",	b"d", "Be more verbose (debug mode)")
		aso("wizard",	b"1", "Run 'first start wizard' and exit")
		aso("about",	b"a", "Display about dialog and exit")
		aso("force-update", 0,
				"Force updater to download specific daemon version",
				GLib.OptionFlags.HIDDEN, GLib.OptionArg.STRING)


	
	def setup_actions(self):
		def add_simple_action(name, callback):
			action = Gio.SimpleAction.new(name, None)
			action.connect('activate', callback)
			self.add_action(action)
			return action
		add_simple_action('webui', self.cb_menu_webui)
		add_simple_action('daemon_output', self.cb_menu_daemon_output).set_enabled(False)
		add_simple_action('preferences', self.cb_menu_ui_settings)
		add_simple_action('about', self.cb_about)
		add_simple_action('quit', self.cb_exit)

		add_simple_action('add_folder', self.cb_menu_add_folder)
		add_simple_action('add_device', self.cb_menu_add_device)
		add_simple_action('daemon_preferences', self.cb_menu_daemon_settings)
		add_simple_action('show_id', self.cb_menu_show_id)
		add_simple_action('daemon_shutdown', self.cb_menu_shutdown)
		add_simple_action('daemon_restart', self.cb_menu_restart)

	def setup_widgets(self):
		self.builder = UIBuilder()
		# Set conditions for UIBuilder
		old_gtk = (Gtk.get_major_version(), Gtk.get_minor_version()) < (3, 12)
		icons_in_menu = self.config["icons_in_menu"]
		if self.use_headerbar: 		self.builder.enable_condition("header_bar")
		if not self.use_headerbar:	self.builder.enable_condition("traditional_header")
		if IS_WINDOWS: 				self.builder.enable_condition("is_windows")
		if IS_GNOME:  				self.builder.enable_condition("is_gnome")
		if old_gtk:					self.builder.enable_condition("old_gtk")
		if icons_in_menu:			self.builder.enable_condition("icons_in_menu")
		# Fix icon path
		self.builder.replace_icon_path("icons/", self.iconpath)
		# Load glade file
		self.builder.add_from_file(os.path.join(self.gladepath, "app.glade"))
		self.builder.connect_signals(self)
<<<<<<< HEAD
		# Setup window
		self["edit-menu-button"].set_sensitive(False)
		self["right-menu-button"].set_sensitive(False)

		if self.use_headerbar:
			# Window creation, including the HeaderBar.
			# Destroy the legacy bar.
			self["window"].set_titlebar(self["header"])
			self["bar_the_hell"].destroy()
			self["separator_the_hell"].destroy()
			if (Gtk.get_major_version(), Gtk.get_minor_version()) < (3, 12):
				# Weird stuff happens with old Gnome on Fedora
				self["app-menu-button"].set_popup(self["app-menu-icons"])
				self["edit-menu-button"].set_popup(self["edit-menu-icons"])
				self["menu-image"].set_from_icon_name("emblem-system-symbolic", Gtk.IconSize.SMALL_TOOLBAR)
			elif IS_GNOME:
				self.set_app_menu(self["app-menu"])
				self["app-menu-button"].destroy()
			elif self.config["icons_in_menu"]:
				# Use old menus with icon even with HeaderBar.
				# Not available in Gnome
				self["app-menu-button"].set_popup(self["app-menu-icons"])
				self["edit-menu-button"].set_popup(self["edit-menu-icons"])
			if IS_WINDOWS:
				self["app-menu-button"].set_relief(Gtk.ReliefStyle.HALF)
		elif IS_WINDOWS:
			# Use Aero glass effect on Windows
			from syncthing_gtk import windows
			if windows.enable_aero_glass(self["window"], self["split"], self.iconpath):
				# Enable draging by fake border
				windows.make_dragable(self["window"], self["eb_the_hell"])
				# Override widget sizes and colors
				self["server-name"].override_color(Gtk.StateFlags.NORMAL, Gdk.RGBA(0, 0, 0, 0.99))
				self["separator_the_hell"].set_visible(False)
				self["left-menu-button"].set_size_request(64, 64)
				self["left-menu-button"].set_margin_top(8)
				self["left-menu-button"].set_margin_left(10)
				self["left-menu-button"].set_margin_bottom(10)
				self["right-menu-button"].set_margin_top(8)
				self["right-menu-button"].set_margin_right(8)
				self["bar_the_hell"].set_spacing(0)
				self["bar_the_hell"].set_border_width(0)
				# Make buttons transparent, override image on left one
				windows.make_aero_button(self["left-menu-button"],
					os.path.join(self.iconpath, "aero-icon.png"))
				windows.make_aero_button(self["right-menu-button"])
=======
		# Dunno how to do this from glade
		if self.use_headerbar and IS_GNOME:
			self.set_app_menu(self["app-menu"])
>>>>>>> f176ee9d
		
		# Create speedlimit submenus for incoming and outcoming speeds
		L_MEH = [("menu-si-sendlimit", self.cb_menu_sendlimit),
				 ("menu-si-recvlimit", self.cb_menu_recvlimit)]
		for limitmenu, eventhandler in L_MEH:
			submenu = self["%s-sub" % (limitmenu,)]
			for speed in SPEED_LIMIT_VALUES:
				menuitem = Gtk.CheckMenuItem(_("%s kB/s") % (speed,))
				item_id = "%s-%s" % (limitmenu, speed)
				menuitem.connect('activate', eventhandler, speed)
				self[item_id] = menuitem
				submenu.add(menuitem)
			self[limitmenu].show_all()
		
		# Set window title in way that even Gnome can understand
		self["window"].set_title(_("Syncthing GTK"))
		self["window"].set_wmclass("Syncthing GTK", "Syncthing GTK")
		self.add_window(self["window"])
	
	def setup_statusicon(self):
		self.statusicon = StatusIcon(self.iconpath, self["si-menu"])
		self.statusicon.connect("clicked", self.cb_statusicon_click)
		if IS_UNITY and HAS_INDICATOR:
			self["menu-si-show"].set_visible(True)
	
	def setup_connection(self):
		# Create Daemon instance (loads and parses config)
		try:
			self.daemon = Daemon()
		except InvalidConfigurationException, e:
			# Syncthing is not configured, most likely never launched.
			# Run wizard.
			self.hide()
			self.show_wizard()
			return False
		# Enable filesystem watching and desktop notifications,
		# if desired and possible
		if HAS_INOTIFY:
			self.watcher = Watcher(self, self.daemon)
		if HAS_DESKTOP_NOTIFY:
			if self.config["notification_for_update"] or self.config["notification_for_error"]:
				self.notifications = Notifications(self, self.daemon)
		# Connect signals
		self.daemon.connect("config-out-of-sync", self.cb_syncthing_config_oos)
		self.daemon.connect("config-saved", self.cb_syncthing_config_saved)
		self.daemon.connect("connected", self.cb_syncthing_connected)
		self.daemon.connect("connection-error", self.cb_syncthing_con_error)
		self.daemon.connect("disconnected", self.cb_syncthing_disconnected)
		self.daemon.connect("error", self.cb_syncthing_error)
		self.daemon.connect("config-loaded", self.cb_config_loaded)
		self.daemon.connect("folder-rejected", self.cb_syncthing_folder_rejected)
		self.daemon.connect("device-rejected", self.cb_syncthing_device_rejected)
		self.daemon.connect("my-id-changed", self.cb_syncthing_my_id_changed)
		self.daemon.connect("device-added", self.cb_syncthing_device_added)
		self.daemon.connect("device-data-changed", self.cb_syncthing_device_data_changed)
		self.daemon.connect("last-seen-changed", self.cb_syncthing_last_seen_changed)
		self.daemon.connect("device-connected", self.cb_syncthing_device_state_changed, True)
		self.daemon.connect("device-disconnected", self.cb_syncthing_device_state_changed, False)
		self.daemon.connect("device-sync-started", self.cb_syncthing_device_sync_progress)
		self.daemon.connect("device-sync-progress", self.cb_syncthing_device_sync_progress)
		self.daemon.connect("device-sync-finished", self.cb_syncthing_device_sync_progress, 1.0)
		self.daemon.connect("folder-added", self.cb_syncthing_folder_added)
		self.daemon.connect("folder-data-changed", self.cb_syncthing_folder_data_changed)
		self.daemon.connect("folder-data-failed", self.cb_syncthing_folder_state_changed, 0.0, COLOR_NEW, "")
		self.daemon.connect("folder-sync-started", self.cb_syncthing_folder_state_changed, 0.0, COLOR_FOLDER_SYNCING, _("Syncing"))
		self.daemon.connect("folder-sync-progress", self.cb_syncthing_folder_state_changed, COLOR_FOLDER_SYNCING, _("Syncing"))
		self.daemon.connect("folder-sync-finished", self.cb_syncthing_folder_state_changed, 1.0, COLOR_FOLDER_IDLE, _("Up to Date"))
		self.daemon.connect("folder-scan-started", self.cb_syncthing_folder_state_changed, 1.0, COLOR_FOLDER_SCANNING, _("Scanning"))
		self.daemon.connect("folder-scan-finished", self.cb_syncthing_folder_state_changed, 1.0, COLOR_FOLDER_IDLE, _("Up to Date"))
		self.daemon.connect("folder-stopped", self.cb_syncthing_folder_stopped) 
		self.daemon.connect("system-data-updated", self.cb_syncthing_system_data)
		return True
	
	def show_wizard(self):
		self.wizard = Wizard(self.gladepath, self.iconpath, self.config)
		self.wizard.connect('cancel', self.cb_wizard_finished)
		self.wizard.connect('close', self.cb_wizard_finished)
		self.wizard.show()
	
	def start_daemon_ui(self):
		"""
		Does same thing as start_daemon.
		Additionaly displays 'Starting Daemon' message and swaps
		menu items in notification icon menu.
		"""
		# Swap menu items in notification menu
		self["menu-si-shutdown"].set_visible(True)
		self["menu-si-resume"].set_visible(False)
		# Display message
		self.close_connect_dialog()
		self.display_connect_dialog(_("Starting Syncthing daemon"))
		# Start daemon
		self.start_daemon()

	def start_daemon(self):
		if self.process is None:
			self.process = DaemonProcess([self.config["syncthing_binary"], "-no-browser"])
			self.process.connect('failed', self.cb_daemon_startup_failed)
			self.process.connect('exit', self.cb_daemon_exit)
			self.process.start()
			self.lookup_action('daemon_output').set_enabled(True)
	
	def ask_for_ur(self, *a):
		if self.ur_question_shown:
			# Don't ask twice until ST-GTK restart
			return
		markup = "".join([
			"<b>%s</b>" % (_("Allow Anonymous Usage Reporting?"),),
			"\n",
			_("The encrypted usage report is sent daily."), " ",
			_("It is used to track common platforms, folder sizes and app versions."), " ",
			_("If the reported data set is changed you will be prompted with this dialog again."),
			"\n",
			_("The aggregated statistics are publicly available at"), " ",
			"<a href='https://data.syncthing.net'>https://data.syncthing.net.</a>",
			"."
		])
		r = RIBar(markup, Gtk.MessageType.QUESTION)
		r.add_button(RIBar.build_button("gtk-yes", use_stock=True), RESPONSE_UR_ALLOW)
		r.add_button(RIBar.build_button("gtk-no", use_stock=True), RESPONSE_UR_FORBID)
		self.show_info_box(r)
		
		self.ur_question_shown = True
		# User response is handled in App.cb_infobar_response
	
	def check_for_upgrade(self, *a):
		self.cancel_timer("updatecheck")
		if not self.config["st_autoupdate"]:
			# Disabled, don't even bother
			log.info("updatecheck: disabled")
			return
		if self.process == None:
			# Upgrading if executable is not launched by Syncthing-GTK
			# may fail in too many ways.
			log.warning("Skiping updatecheck: Daemon not launched by me")
			return
		if self.force_update_version is None:
			if (datetime.now() - self.config["last_updatecheck"]).total_seconds() < UPDATE_CHECK_INTERVAL:
				# Too soon, check again in 10 minutes
				self.timer("updatecheck", 60 * 10, self.check_for_upgrade)
				log.info("updatecheck: too soon")
				return
		log.info("Checking for updates...")
		# Prepare
		target = "%s.new" % (self.config["syncthing_binary"],)
		target_dir = os.path.split(target)[0]
		# Check for write access to parent directory
		if not can_upgrade_binary(self.config["syncthing_binary"]):
			self.cb_syncthing_error(None, "Warning: No write access to daemon binary; Skipping update check.")
			return
		# Determine platform
		suffix, tag = StDownloader.determine_platform()
		if suffix is None or tag is None:
			# Shouldn't really happen at this point
			log.warning("Cannot update: Unsupported platform")
			return
		
		# Define callbacks
		def cb_cu_error(*a):
			# Version check failed. Try it again later
			self.timer("updatecheck", 1 * 60 * 60, self.check_for_upgrade)
		
		def cb_cu_progress(sd, progress, pb):
			pb.set_fraction(progress)
		
		def cb_cu_extract_start(sd, l, pb):
			l.set_text(_("Extracting update..."))
			pb.set_fraction(0.0)
		
		def cb_cu_extract_finished(sd, r, l, pb):
			pb.hide()
			l.set_text(_("Restarting daemon..."))
			self.daemon.restart()
			self.timer(None, 2, r.close)
		
		def cb_cu_download_fail(sd, exception, message, r):
			log.error("Download failed: %s", exception)
			r.close()
			self.cb_syncthing_error(None, _("Failed to download upgrade: %s") % (message))
			return cb_cu_error()
		
		def cb_cu_version(sd, version):
			needs_upgrade = False
			try:
				needs_upgrade = not compare_version(self.get_daemon_version(), version)
			except Exception:
				# May happen if connection to daemon is lost while version
				# check is running
				return cb_cu_error()
			if not self.force_update_version is None:
				needs_upgrade = True
				self.force_update_version = None
			log.info("Updatecheck: needs_upgrade = %s", needs_upgrade)
			self.config["last_updatecheck"] = datetime.now()
			if needs_upgrade:
				pb = Gtk.ProgressBar()
				l = Gtk.Label(_("Downloading Syncthing %s") % (version,))
				l.set_alignment(0, 0.5)
				box = Gtk.VBox()
				box.pack_start(l, True, True, 0)
				box.pack_start(pb, False, True, 1)
				box.show_all()
				r = RIBar(box, Gtk.MessageType.INFO)
				r.disable_close_button()
				self.show_info_box(r)
				sd.connect("error", cb_cu_download_fail, r)
				sd.connect("download-progress", cb_cu_progress, pb)
				sd.connect("extraction-progress", cb_cu_progress, pb)
				sd.connect("download-finished", cb_cu_extract_start, l, pb)
				sd.connect("extraction-finished", cb_cu_extract_finished, r, l, pb)
				sd.download()
			else:
				# No upgrade is needed. Schedule another check on later time
				self.timer("updatecheck", UPDATE_CHECK_INTERVAL, self.check_for_upgrade)
		
		# Check version
		sd = StDownloader(target, tag)
		sd.connect("error", cb_cu_error)
		sd.connect("version", cb_cu_version)
		if self.force_update_version is None:
			sd.get_version()
		else:
			sd.force_version(self.force_update_version)
	
	def swap_updated_binary(self):
		"""
		Switches newly downloaded binary with old one.
		Called while daemon is restarting after upgrade is downloaded.
		"""
		log.info("Found .new file, updating daemon binary")
		bin = self.config["syncthing_binary"]
		old_bin = bin + ".old"
		new_bin = bin + ".new"
		# Move old from way
		try:
			shutil.move(bin, old_bin)
		except Exception, e:
			log.warning("Failed to upgrade daemon binary: Failed to rename old binary")
			log.warning(e)
			return
		# Place new
		try:
			shutil.move(new_bin, bin)
		except Exception, e:
			log.warning("Failed to upgrade daemon binary: Failed to rename new binary")
			log.warning(e)
			# Return old back to place
			try:
				shutil.move(old_bin, bin)
			except Exception, e:
				# This really shouldn't happen, in more than one sense
				log.error("Failed to upgrade daemon binary: Failed to rename backup")
				log.exception(e)
			return
		# Remove old
		try:
			os.unlink(old_bin)
		except Exception, e:
			# Not exactly fatal
			log.warning("Failed to remove backup binary durring backup")
			log.warning(e)
	
	def cb_syncthing_connected(self, *a):
		self.clear()
		self.close_connect_dialog()
		self.set_status(True)
		self["edit-menu-button"].set_sensitive(True)
		self["menu-si-shutdown"].set_sensitive(True)
		self["menu-si-show-id"].set_sensitive(True)
		self["menu-si-recvlimit"].set_sensitive(True)
		self["menu-si-sendlimit"].set_sensitive(True)
	
	def cb_syncthing_disconnected(self, daemon, reason, message):
		# if reason == Daemon.UNEXPECTED
		message = "%s %s" % (
				_("Connection to Syncthing daemon lost."),
				_("Syncthing is probably restarting or has been shut down."))
		if reason == Daemon.SHUTDOWN:
			message = _("Syncthing has been shut down.")
			self["menu-si-shutdown"].set_visible(False)
			self["menu-si-resume"].set_visible(True)			
		elif reason == Daemon.RESTART:
			message = "%s %s..." % (_("Syncthing is restarting."), _("Please wait"))
		self.display_connect_dialog(message, quit_button = reason != Daemon.RESTART)
		if reason == Daemon.SHUTDOWN:
			# Add 'Start daemon again' button to dialog
			self.connect_dialog.add_button("Start Again", RESPONSE_START_DAEMON)
		elif reason == Daemon.RESTART:
			# Nothing, just preventing next branch from running
			pass
		elif IS_WINDOWS and not self.process is None:
			# Restart daemon process if connection is lost on Windows
			self.process.kill()
			self.process = None
			self.start_daemon()
		self.set_status(False)
		self.restart()
	
	def cb_syncthing_con_error(self, daemon, reason, message, exception):
		if reason == Daemon.REFUSED:
			# If connection is refused, handler just displays dialog with "please wait" message
			# and lets Daemon object to retry connection
			if self.connect_dialog == None:
				if check_daemon_running():
					# Daemon is running, wait for it
					self.display_connect_dialog(_("Connecting to Syncthing daemon at %s...") % (self.daemon.get_webui_url(),))
				else:
					# Daemon is probably not there, give user option to start it
					if self.config["autostart_daemon"] == 0:
						# ... unless he already decided once forever ...
						self.display_connect_dialog(_("Waiting for Syncthing daemon at %s...") % (self.daemon.get_webui_url(),))
					elif self.config["autostart_daemon"] == 1:
						# ... or already gave persmission ...
						self.display_connect_dialog(_("Starting Syncthing daemon"))
						self.start_daemon()
					else:
						self.display_run_daemon_dialog()
			self.set_status(False)
		else:
			# All other errors are fatal for now. Error dialog is displayed and program exits.
			if reason == Daemon.NOT_AUTHORIZED:
				message = _("Cannot authorize with daemon failed. Please, use WebUI to generate API key or disable password authentication.")
			elif reason == Daemon.OLD_VERSION:
				message = _("Your syncthing daemon is too old.\nPlease, upgrade syncthing package at least to version %s and try again.") % (self.daemon.get_min_version(),)
			elif reason == Daemon.TLS_UNSUPPORTED:
				message = _("Sorry, connecting to HTTPS is not supported on this platform.\nPlease, use WebUI to disable HTTPS try again.")
			else: # Daemon.UNKNOWN
				message = "%s\n\n%s %s" % (
						_("Connection to daemon failed. Check your configuration and try again."),
						_("Error message:"), str(message)
						)
			d = Gtk.MessageDialog(
					self["window"],
					Gtk.DialogFlags.MODAL | Gtk.DialogFlags.DESTROY_WITH_PARENT,
					Gtk.MessageType.ERROR, Gtk.ButtonsType.CLOSE,
					message
					)
			if not exception is None and hasattr(exception, 'full_response'):
				# Anything derived from HTTPError, where full server
				# response is attached
				ex = Gtk.Expander(label=_("More info"))
				tbuf = Gtk.TextBuffer()
				try:
					tbuf.set_text(u'Server response:\n\'%s\'' % (exception.full_response,))
				except Exception:
					# May happen when full_response can't be decoded
					try:
						tbuf.set_text(u'Server response:\n\'%s\'' % ((exception.full_response,),))
					except Exception:
						# Shouldn't really happen
						tbuf.set_text("<unparsable mess of data>")
				tview = Gtk.TextView(buffer=tbuf)
				swin = Gtk.ScrolledWindow()
				swin.set_policy(Gtk.PolicyType.AUTOMATIC, Gtk.PolicyType.AUTOMATIC)
				swin.add_with_viewport(tview)
				ex.add(swin)
				d.get_message_area().pack_end(ex, True, True, 1)
				ex.show_all()
			d.run()
			d.hide()
			d.destroy()
			self.quit()
	
	def cb_syncthing_config_oos(self, *a):
		if self["infobar"] == None:
			r = RIBar(
				_("The configuration has been saved but not activated.\nSyncthing must restart to activate the new configuration."),
				Gtk.MessageType.WARNING,
				( RIBar.build_button(_("_Restart"), "view-refresh"), RESPONSE_RESTART)
				)
			self["infobar"] = r
			self.show_info_box(r)
	
	def cb_syncthing_config_saved(self, *a):
		# Ask daemon to reconnect and reload entire UI
		def runlater():
			self.cancel_all() # timers
			if not self.watcher is None:
				self.watcher.clear()
			self.daemon.reconnect()
		# Can't reconnect right away as daemon instance probably
		# still waits for response from syncthing daemon
		self.timer(None, 1, runlater)

	def cb_config_loaded(self, daemon, config):
		# Called after connection to daemon is initialized;
		# Used to change indicating UI components
		self.recv_limit = config["Options"]["MaxRecvKbps"]
		self.send_limit = config["Options"]["MaxSendKbps"]
		L_MEV = [("menu-si-sendlimit", self.send_limit),
				 ("menu-si-recvlimit", self.recv_limit)]
		
		for limitmenu, value in L_MEV:
			other = True
			for speed in [0] + SPEED_LIMIT_VALUES:
				menuitem = self["%s-%s" % (limitmenu, speed)]
				menuitem.set_active(speed == value)
				if speed == value:
					other = False
			self["%s-other" % (limitmenu,)].set_active(other)
		
		if config["Options"]["URAccepted"] == 0:
			# User did not responded to usage reporting yet. Ask
			self.ask_for_ur()
		
	def cb_syncthing_error(self, daemon, message):
		""" Daemon argument is not used """
		if message in self.error_messages:
			# Same error is already displayed
			log.info("(repeated) %s", message)
			return
		log.info(message)
		if "Unexpected folder ID" in message:
			# Handled by event, don't display twice
			return
		severity = Gtk.MessageType.WARNING
		if "Stopping folder" in message:
			severity = Gtk.MessageType.ERROR
		self.error_messages.add(message)
		bar = RIBar(message, severity)
		bar.connect("response", self.cb_error_response, message)
		self.show_error_box(bar)
	
	def cb_error_response(self, bar, response, message):
		# Remove closed error message from self.error_messages list,
		# so it can re-appear
		if message in self.error_messages:
			self.error_messages.remove(message)
	
	def cb_syncthing_folder_rejected(self, daemon, nid, rid):
		if (nid, rid) in self.error_messages:
			# Store as error message and don't display twice
			return
		self.error_messages.add((nid, rid))
		device, can_fix = nid, False
		if nid in self.devices:
			device = self.devices[nid].get_title()
			can_fix = True
		markup = _('<b>%s</b> wants to share folder "<b>%s</b>". Add new folder?') % (device, rid)
		r = RIBar("", Gtk.MessageType.WARNING,)
		r.get_label().set_markup(markup)
		if can_fix:
			r.add_button(RIBar.build_button(_("_Add")), RESPONSE_FIX_FOLDER_ID)
		self.show_error_box(r, {"nid" : nid, "rid" : rid} )
	
	def cb_syncthing_device_rejected(self, daemon, nid, address):
		address = address.split(":")[0]	# Remove port from address, it's random by default anyway
		if (nid, address) in self.error_messages:
			# Store as error message and don't display twice
			return
		self.error_messages.add((nid, address))
		markup = _('Device "<b>%s</b>" at IP "<b>%s</b> wants to connect. Add new device?"') % (nid, address)
		r = RIBar("", Gtk.MessageType.WARNING,)
		r.get_label().set_markup(markup)
		r.add_button(RIBar.build_button(_("_Add")), RESPONSE_FIX_NEW_DEVICE)
		self.show_error_box(r, {"nid" : nid, "address" : address} )
	
	def cb_syncthing_my_id_changed(self, daemon, device_id):
		if device_id in self.devices:
			device = self.devices[device_id]
			# Move my device to top
			self["devicelist"].reorder_child(device, 0)
			# Modify header & color
			device.set_status("")
			device.set_icon(Gtk.Image.new_from_icon_name("user-home", Gtk.IconSize.LARGE_TOOLBAR))
			device.invert_header(True)
			device.set_color_hex(COLOR_OWN_DEVICE)
			if self.use_headerbar:
				self["header"].set_subtitle(device.get_title())
			else:
				self["server-name"].set_markup("<b>%s</b>" % (device.get_title(),))
			# Modify values
			device.clear_values()
			device.add_value("ram",		"ram.png",		_("RAM Utilization"),	"")
			device.add_value("cpu",		"cpu.png",		_("CPU Utilization"),	"")
			device.add_value("inbps",	"dl_rate.png",	_("Download Rate"),		"0 B/s (0 B)")
			device.add_value("outbps",	"up_rate.png",	_("Upload Rate"),		"0 B/s (0 B)")
			device.add_value("announce",	"announce.png",	_("Announce Server"),	"")
			device.add_value("version",	"version.png",	_("Version"),			"?")
			device.show_all()
			# Expand my own device box right after startup
			if self.devices_never_loaded:
				self.open_boxes.add(device["id"])
				device.set_open(True)
				self.devices_never_loaded = True
			# Remove my own device from "Shared with" value in all shared directories
			# ( https://github.com/syncthing/syncthing/issues/915 )
			for folder in self.folders:
				f = self.folders[folder]
				if device in f["devices"]:
					f["shared"] = ", ".join([ n.get_title() for n in f["devices"] if n != device ])
			# Check for new version, if enabled
			self.check_for_upgrade()
	
	def cb_syncthing_system_data(self, daemon, mem, cpu, announce):
		if self.daemon.get_my_id() in self.devices:
			# Update my device display
			device = self.devices[self.daemon.get_my_id()]
			device["ram"] = sizeof_fmt(mem)
			device["cpu"] = "%3.2f%%" % (cpu)
			if announce is None or len(announce) == 0:
				device["announce"] = _("disabled")
			elif len(announce) == 1:
				device["announce"] = _("Online") if announce.values()[0] else _("offline")
			else:
				device["announce"] = _("%s/%s online") % (
						len([ x for x in announce.values() if x ]),
						len(announce)
					)
	
	def cb_syncthing_device_added(self, daemon, nid, name, used, data):
		self.show_device(nid, name,
			data["Compression"],
			data["Introducer"] if "Introducer" in data else False,
			used
		)
	
	def cb_syncthing_device_data_changed(self, daemon, nid, address, client_version,
			inbps, outbps, inbytes, outbytes):
		if nid in self.devices:	# Should be always
			device = self.devices[nid]
			# Update strings
			device["address"] = address
			device["version"] = client_version
			# Update rates
			device['inbps'] = "%s/s (%s)" % (sizeof_fmt(inbps), sizeof_fmt(inbytes))
			device['outbps'] = "%s/s (%s)" % (sizeof_fmt(outbps), sizeof_fmt(outbytes))
	
	def cb_syncthing_last_seen_changed(self, daemon, nid, dt):
		if nid in self.devices:	# Should be always
			device = self.devices[nid]
			if dt is None:
				device['last-seen'] = _("Never")
			else:
				dtf = dt.strftime("%Y-%m-%d %H:%M")
				device['last-seen'] = str(dtf)
	
	def cb_syncthing_device_state_changed(self, daemon, nid, connected):
		if nid in self.devices:	# Should be always
			device = self.devices[nid]
			if device["connected"] != connected:
				device["connected"] = connected
				if connected:
					# Update color & header
					device.set_status(_("Connected"))
					device.set_color_hex(COLOR_DEVICE_CONNECTED)
					device["online"] = True
					# Update visible values
					device.show_values("sync", "inbps", "oubps", "version")
					device.hide_values("last-seen")
				else:
					# Update color & header
					device.set_status(_("Disconnected"))
					device.set_color_hex(COLOR_DEVICE_OFFLINE)
					device["online"] = False
					# Update visible values
					device.hide_values("sync", "inbps", "outbps", "version")
					device.show_values("last-seen")
		self.update_folders()
		self.set_status(True)
	
	def cb_syncthing_device_sync_progress(self, daemon, device_id, sync):
		if device_id in self.devices:
			device = self.devices[device_id]
			device["sync"] = "%3.f%%" % (sync * 100.0)
			if not device["connected"]:
				device.set_color_hex(COLOR_DEVICE_OFFLINE)
				device.set_status(_("Disconnected"))
			elif sync >= 0.0 and sync < 0.99:
				device.set_color_hex(COLOR_DEVICE_SYNCING)
				device.set_status(_("Syncing"), sync)
			else:
				device.set_color_hex(COLOR_DEVICE_CONNECTED)
				device.set_status(_("Up to Date"))
	
	def cb_syncthing_folder_added(self, daemon, rid, r):
		box = self.show_folder(
			rid, r["Path"], r["Path"],
			r["ReadOnly"], r["IgnorePerms"], 
			r["RescanIntervalS"],
			sorted(
				[ self.devices[n["DeviceID"]] for n in r["Devices"] ],
				key=lambda x : x.get_title().lower()
				)
			)
		if not self.watcher is None:
			if rid in self.config["use_inotify"]:
				self.watcher.watch(box["norm_path"])
	
	def cb_syncthing_folder_data_changed(self, daemon, rid, data):
		if rid in self.folders:	# Should be always
			folder = self.folders[rid]
			folder["global"] = "%s %s, %s" % (data["globalFiles"], _("Files"), sizeof_fmt(data["globalBytes"]))
			folder["local"]	 = "%s %s, %s" % (data["localFiles"], _("Files"), sizeof_fmt(data["localBytes"]))
			folder["oos"]	 = "%s %s, %s" % (data["needFiles"], _("Files"), sizeof_fmt(data["needBytes"]))
			if float(data["globalBytes"]) > 0.0:
				sync = float(data["inSyncBytes"]) / float(data["globalBytes"]),
			else:
				sync = 0.0
			# folder.set_status(_(data['state'].capitalize()), sync)
	
	def cb_syncthing_folder_state_changed(self, daemon, rid, percentage, color, text):
		if rid in self.folders:	# Should be always
			folder = self.folders[rid]
			folder.set_color_hex(color)
			folder.set_status(text, percentage)
			self.update_folders()
			self.set_status(True)
	
	def cb_syncthing_folder_stopped(self, daemon, rid, message):
		if rid in self.folders:	# Should be always
			folder = self.folders[rid]
			folder.set_color_hex(COLOR_FOLDER_STOPPED)
			folder.set_status(_("Stopped"), 0)
			# Color, theme-based icon is used here. It's intentional and
			# supposed to draw attention
			folder.add_value("error", "dialog-error", _("Error"), message)
			folder.show_value('error')
	
	def any_device_online(self):
		"""
		Returns True if there is at least one device connected to daemon
		"""
		for box in self.devices.values():
			if box["online"] and box["id"] != self.daemon.get_my_id():
				return True
		return False
	
	def set_status(self, is_connected):
		""" Sets icon and text on first line of popup menu """
		if is_connected:
			if self.daemon.syncing():
				# Daemon is online and at work
				sr = self.daemon.get_syncing_list()
				if len(sr) == 1:
					self["menu-si-status"].set_label(_("Synchronizing '%s'") % (sr[0],))
				else:
					self["menu-si-status"].set_label(_("Synchronizing %s folders") % (len(sr),))
				self.animate_status()
			elif self.any_device_online():
				# Daemon is online and idle
				self.statusicon.set("si-idle", _("Up to Date"))
				self["menu-si-status"].set_label(_("Up to Date"))
				self.cancel_timer("icon")
			else:
				# Daemon is online, but there is no remote device connected
				self.statusicon.set("si-unknown", _("All devices offline"))
				self["menu-si-status"].set_label(_("All devices offline"))
				self.cancel_timer("icon")
		else:
			# Still connecting to syncthing daemon
			self.statusicon.set("si-unknown", _("Connecting to Syncthing daemon..."))
			self["menu-si-status"].set_label(_("Connecting to Syncthing daemon..."))
			self.cancel_timer("icon")
	
	def animate_status(self):
		""" Handles icon animation """
		if self.timer_active("icon"):
			# Already animating
			return
		self.statusicon.set("si-syncing-%s" % (self.sync_animation,))
		self.sync_animation += 1
		if self.sync_animation >= SI_FRAMES:
			self.sync_animation = 0
		self.timer("icon", 0.1, self.animate_status)
	
	def update_folders(self):
		"""
		Sets status of any 'idle' folder that has no devices online to
		'offline' and back if one of devices got connected.
		"""
		for rid in self.folders:
			online = False
			folder = self.folders[rid]
			for device in folder["devices"]:
				online = online or device["online"]
			if online and folder.compare_color_hex(COLOR_FOLDER_OFFLINE):
				# Folder was marked as offline but is back online now
				folder.set_status(_("Up to Date"))
				folder.set_color_hex(COLOR_FOLDER_IDLE)
			elif not online and folder.compare_color_hex(COLOR_FOLDER_SCANNING):
				# Folder is offline and in Scanning state
				folder.set_color_hex(COLOR_FOLDER_OFFLINE)
			elif not online and folder.compare_color_hex(COLOR_FOLDER_IDLE):
				# Folder is offline and in Idle state (not scanning)
				folder.set_status(_("Offline"))
				folder.set_color_hex(COLOR_FOLDER_OFFLINE)
	
	def show_error_box(self, ribar, additional_data={}):
		self.show_info_box(ribar, additional_data)
		self.error_boxes.append(ribar)
	
	def show_info_box(self, ribar, additional_data=None):
		self["content"].pack_start(ribar, False, False, 0)
		self["content"].reorder_child(ribar, 0 if self.use_headerbar else 1)
		ribar.connect("close", self.cb_infobar_close)
		ribar.connect("response", self.cb_infobar_response, additional_data)
		ribar.show()
		ribar.set_reveal_child(True)
	
	def fatal_error(self, text):
		# TODO: Better way to handle this
		log.error(text)
		d = Gtk.MessageDialog(
				None,
				Gtk.DialogFlags.MODAL | Gtk.DialogFlags.DESTROY_WITH_PARENT,
				Gtk.MessageType.ERROR, Gtk.ButtonsType.CLOSE,
				text
				)
		d.run()
		d.hide()
		d.destroy()
		self.quit()
	
	def get_folder_n_path(self, path):
		"""
		Returns tuple of ID of folder containign specified path and
		relative path in that folder, or (None, None) if specified path
		doesn't belongs anywhere
		"""
		for folder_id in self.folders:
			f = self.folders[folder_id]
			relpath = os.path.relpath(path, f["norm_path"])
			if not relpath.startswith("../") and relpath != "..":
				return (folder_id, relpath)
		return (None, None)
	
	def __getitem__(self, name):
		""" Convince method that allows widgets to be accessed via self["widget"] """
		if name in self.widgets:
			return self.widgets[name]
		return self.builder.get_object(name)
	
	def __setitem__(self, name, item):
		""" Convince method that allows widgets to be accessed via self["widget"] """
		self.widgets[name] = item
	
	def __contains__(self, name):
		""" Returns True if there is such widget """
		if name in self.widgets: return True
		return self.builder.get_object(name) != None
	
	def hilight(self, boxes):
		to_hilight = set([])
		for box in boxes:
			if box["id"] in self.folders:
				for d in box["devices"]:
					if d["id"] != self.daemon.get_my_id():
						to_hilight.add(d)
				to_hilight.add(box)
			if box["id"] in self.devices and box["id"] != self.daemon.get_my_id():
				for f in self.folders.values():
					if box in f["devices"]:
						to_hilight.add(f)
				to_hilight.add(box)
		for box in [] + self.devices.values() + self.folders.values():
			box.set_hilight(box in to_hilight)
	
	def is_visible(self):
		""" Returns True if main window is visible """
		return self["window"].is_visible()
	
	def show(self):
		"""
		Shows main window or brings it to front, if is already visible.
		If connection to daemon is not established, shows 'Connecting'
		dialog as well.
		"""
		if not self.daemon is None:
			self.daemon.set_refresh_interval(REFRESH_INTERVAL_DEFAULT)
			self.daemon.request_events()
		if not self["window"].is_visible():
			self["window"].show()
			if IS_WINDOWS and not self.config["window_position"] is None:
				self["window"].move(*self.config["window_position"] )
			if self.connect_dialog != None:
				self.connect_dialog.show()
		else:
			self["window"].present()
		if IS_WINDOWS:
			# Change window size by 1px - this will cause bugged
			# window border to reappear
			self["window"].get_children()[0].set_visible(False)
			GLib.idle_add(self["window"].get_children()[0].set_visible, True)
	
	def hide(self):
		""" Hides main windows and 'Connecting' dialog, if displayed """
		if self.connect_dialog != None:
			self.connect_dialog.hide()
		if IS_WINDOWS:
			x, y = self["window"].get_position()
			if x < 0 : x = 0
			if y < 0 : y = 0
			# Yes, it is possible for window to have negative position
			# on Windows...
			self.config["window_position"] = (x, y)
		self["window"].hide()
		if not self.daemon is None:
			self.daemon.set_refresh_interval(REFRESH_INTERVAL_TRAY)
	
	def get_daemon_version(self):
		"""
		Returns version of connected daemon.
		May throw error if connection is not yet established.
		"""
		return self.devices[self.daemon.get_my_id()]["version"]
	
	def display_connect_dialog(self, message, quit_button=True):
		"""
		Displays 'Be patient, i'm trying to connect here' dialog, or updates
		it's message if said dialog is already displayed.
		"""
		if self.connect_dialog == None:
			log.debug("Creating connect_dialog")
			self.connect_dialog = Gtk.MessageDialog(
				self["window"],
				Gtk.DialogFlags.MODAL | Gtk.DialogFlags.DESTROY_WITH_PARENT,
				Gtk.MessageType.INFO, 0, "-")
			if quit_button:
				self.connect_dialog.add_button("gtk-quit", RESPONSE_QUIT)
			# There is only one response available on this dialog
			self.connect_dialog.connect("response", self.cb_connect_dialog_response, None)
			if self.is_visible():
				self.connect_dialog.show_all()
		def set_label(d, message):
			"""
			Small, recursive helper function to set label somehwere
			deep in dialog
			"""
			for c in d.get_children():
				if isinstance(c, Gtk.Container):
					if set_label(c, message):
						return True
				elif isinstance(c, Gtk.Label):
					c.set_markup(message)
					return True
			return False
		log.verbose("Settinig connect_dialog label %s" % message[0:15])
		set_label(self.connect_dialog.get_content_area(), message)
	
	def display_run_daemon_dialog(self):
		"""
		Displays 'Syncthing is not running, should I start it for you?'
		dialog.
		"""
		if self.connect_dialog == None: # Don't override already existing dialog
			log.debug("Creating run_daemon_dialog")
			self.connect_dialog = Gtk.MessageDialog(
				self["window"],
				Gtk.DialogFlags.MODAL | Gtk.DialogFlags.DESTROY_WITH_PARENT,
				Gtk.MessageType.INFO, 0,
				"%s\n%s" % (
					_("Syncthing daemon doesn't appear to be running."),
					_("Start it now?")
					)
				)
			cb = Gtk.CheckButton(_("Always start daemon automatically"))
			self.connect_dialog.get_content_area().pack_end(cb, False, False, 2)
			self.connect_dialog.add_button("_Start",   RESPONSE_START_DAEMON)
			self.connect_dialog.add_button("gtk-quit", RESPONSE_QUIT)
			# There is only one response available on this dialog
			self.connect_dialog.connect("response", self.cb_connect_dialog_response, cb)
			if self.is_visible():
				self.connect_dialog.show_all()
			else:
				cb.show()	# Keep this one visible, even if dialog is not
	
	def close_connect_dialog(self):
		if self.connect_dialog != None:
			self.connect_dialog.hide()
			self.connect_dialog.destroy()
			self.connect_dialog = None
	
	def show_folder(self, id, name, path, is_master, ignore_perms, rescan_interval, shared):
		""" Shared is expected to be list """
		display_path = path
		if IS_WINDOWS:
			if display_path.lower().replace("\\", "/").startswith(os.path.expanduser("~").lower()):
				display_path = "~%s" % display_path[len(os.path.expanduser("~")):]
		box = InfoBox(self, display_path, Gtk.Image.new_from_icon_name("drive-harddisk", Gtk.IconSize.LARGE_TOOLBAR))
		box.add_value("id",			"version.png",	_("Folder ID"),			id)
		box.add_value("path",		"folder.png",	_("Path"),					display_path)
		box.add_value("global",		"global.png",	_("Global State"),		"? items, ?B")
		box.add_value("local",		"home.png",		_("Local State"),		"? items, ?B")
		box.add_value("oos",		"dl_rate.png",	_("Out Of Sync"),			"? items, ?B")
		box.add_value("master",		"lock.png",		_("Folder Master"),			_("Yes") if is_master else _("No"))
		box.add_value("ignore",		"ignore.png",	_("Ignore Permissions"),	_("Yes") if ignore_perms else _("No"))
		box.add_value("rescan",		"restart.png",	_("Rescan Interval"),		"%s s" % (rescan_interval,))
		box.add_value("shared",		"shared.png",	_("Shared With"),			", ".join([ n.get_title() for n in shared ]))
		box.add_hidden_value("id", id)
		box.add_hidden_value("devices", shared)
		box.add_hidden_value("norm_path", os.path.abspath(os.path.expanduser(path)))
		box.set_status("Unknown")
		box.set_color_hex(COLOR_FOLDER)
		box.set_bg_color(*self.box_background)
		box.set_text_color(*self.box_text_color)
		box.connect('right-click', self.cb_popup_menu_folder)
		box.connect('enter-notify-event', self.cb_box_mouse_enter)
		box.connect('leave-notify-event', self.cb_box_mouse_leave)
		box.set_vexpand(False)
		box.set_open(id in self.open_boxes or self.folders_never_loaded)
		self.folders_never_loaded = False
		GLib.idle_add(box.show_all)	# Window border will dissapear without this on Windows
		self["folderlist"].pack_start(box, False, False, 3)
		self.folders[id] = box
		return box
	
	def show_device(self, id, name, use_compression, introducer, used):
		if name in (None, ""):
			# Show first block from ID if name is unset
			name = id.split("-")[0]
		if not used:
			name = "%s (%s)" % (name, _("Unused"))
		box = InfoBox(self, name, Gtk.Image.new_from_icon_name("computer", Gtk.IconSize.LARGE_TOOLBAR))
		box.add_value("address",	"address.png",	_("Address"),			"?")
		box.add_value("sync",		"sync.png",		_("Synchronization"),	"0%", visible=False)
		box.add_value("compress",	"compress.png",	_("Use Compression"),	_("Yes") if use_compression else _("No"))
		box.add_value("inbps",		"dl_rate.png",	_("Download Rate"),		"0 B/s (0 B)", visible=False)
		box.add_value("outbps",		"up_rate.png",	_("Upload Rate"),		"0 B/s (0 B)", visible=False)
		box.add_value("introducer",	"thumb_up.png",	_("Introducer"),		_("Yes") if introducer else _("No"))
		box.add_value("version",	"version.png",	_("Version"),			"?", visible=False)
		box.add_value('last-seen',	"clock.png",	_("Last Seen"),			_("Never"))
		box.add_hidden_value("id", id)
		box.add_hidden_value("connected", False)
		box.add_hidden_value("completion", {})
		box.add_hidden_value("time", 0)
		box.add_hidden_value("online", False)
		box.set_color_hex(COLOR_DEVICE)
		box.set_bg_color(*self.box_background)
		box.set_text_color(*self.box_text_color)
		box.connect('right-click', self.cb_popup_menu_device)
		box.connect('enter-notify-event', self.cb_box_mouse_enter)
		box.connect('leave-notify-event', self.cb_box_mouse_leave)
		box.set_vexpand(False)
		box.set_open(id in self.open_boxes)
		GLib.idle_add(box.show_all)	# Window border will dissapear without this on Windows
		self["devicelist"].pack_start(box, False, False, 3)
		self.devices[id] = box
		return box
	
	def clear(self):
		""" Clears folder and device lists. """
		for i in ('devicelist', 'folderlist'):
			for c in [] + self[i].get_children():
				self[i].remove(c)
				c.destroy()
		self.devices = {}
		self.folders = {}
	
	def restart(self):
		self["edit-menu-button"].set_sensitive(False)
		self["menu-si-shutdown"].set_sensitive(False)
		self["menu-si-show-id"].set_sensitive(False)
		self["menu-si-recvlimit"].set_sensitive(False)
		self["menu-si-sendlimit"].set_sensitive(False)
		if not self["infobar"] is None:
			self.cb_infobar_close(self["infobar"])
		for r in self.error_boxes:
			r.get_parent().remove(r)
			r.destroy()
		self.error_boxes = []
		self.error_messages = set([])
		self.cancel_all() # timers
		if not self.watcher is None:
			self.watcher.clear()
		self.daemon.reconnect()
	
	def change_setting_n_restart(self, setting_name, value, retry_on_error=False):
		"""
		Changes one value in daemon configuration and restarts daemon
		This will:
		 - call daemon.read_config() to read configuration from daemon
		 - change value in recieved YAML document
		 - call daemon.write_config() to post configuration back
		 - call daemon.restart()
		Everthing will be done asynchronously and will be repeated
		until succeed, if retry_on_error is set to True.
		Even if retry_on_error is True, error in write_config will
		be only logged.
		
		It is possible to change nested setting using '/' as separator.
		That may cause error if parent setting node is not present and
		this error will not cause retrying process as well.
		"""
		# ^^ Longest comment in entire project
		
		# Callbacks
		def csnr_error(e, trash, setting_name, value, retry_on_error):
			"""
			Error handler for change_setting_n_restart method
			"""
			log.error("change_setting_n_restart: Failed to read configuration: %s", e)
			if retry_on_error:
				log.error("Retrying...")
				change_setting_n_restart(setting_name, value, True)
			else:
				log.error("Giving up.")
		
		def csnr_save_error(e, *a):
			"""
			Another error handler for change_setting_n_restart method.
			This one just reports failure.
			"""
			log.error("change_setting_n_restart: Failed to store configuration: %s", e)
			log.error("Giving up.")
		
		def csnr_config_read(config, setting_name, value, retry_on_error):
			"""
			Handler for change_setting_n_restart
			Modifies recieved config and post it back.
			"""
			c, setting = config, setting_name
			while "/" in setting:
				key, setting = setting.split("/", 1)
				c = c[key]
			c[setting] = value
			self.daemon.write_config(config, csnr_config_saved, csnr_save_error, setting_name, value)
		
		def csnr_config_saved(setting_name, value):
			"""
			Handler for change_setting_n_restart
			Reports good stuff and restarts daemon.
			"""
			log.verbose("Configuration value '%s' set to '%s'", setting_name, value)
			message = "%s %s..." % (_("Syncthing is restarting."), _("Please wait"))
			self.display_connect_dialog(message)
			self.set_status(False)
			self.restart()
			GLib.idle_add(self.daemon.restart)
		
		# Call
		self.daemon.read_config(csnr_config_read, csnr_error, setting_name, value, retry_on_error)
	
	def quit(self, *a):
		if self.process != None:
			if IS_WINDOWS:
				# Always kill subprocess on windows
				self.process.kill()
				self.process = None
			elif self.config["autokill_daemon"] == 2:	# Ask
				d = Gtk.MessageDialog(
					self["window"],
					Gtk.DialogFlags.MODAL | Gtk.DialogFlags.DESTROY_WITH_PARENT,
					Gtk.MessageType.INFO, 0,
					"%s\n%s" % (
						_("Exiting."),
						_("Shutdown Syncthing daemon as well?")
						)
					)
				d.add_button("gtk-yes",	RESPONSE_SLAIN_DAEMON)
				d.add_button("gtk-no",	RESPONSE_SPARE_DAEMON)
				cb = Gtk.CheckButton(_("Always do same; Don't show this window again"))
				d.get_content_area().pack_end(cb, False, False, 2)
				d.connect("response", self.cb_kill_daemon_response, cb)
				d.show_all()
				return
			elif self.config["autokill_daemon"] == 1: # Yes
				self.process.terminate()
				self.process = None
		self.release()
	
	# --- Callbacks ---
	def cb_exit(self, *a):
		self.statusicon.hide()
		self.quit()
	
	def cb_about(self, *a):
		AboutDialog(self, self.gladepath).show(self["window"])
	
	def cb_delete_event(self, *e):
		# Hide main window
		self.hide()
		return True
	
	def cb_realized(self, widget, *a):
		context = widget.get_style_context()
		color = context.get_background_color(Gtk.StateFlags.SELECTED)
		# Dark color: Gdk.RGBA(red=0.223529, green=0.247059, blue=0.247059, alpha=1.000000)
		# Light color: Gdk.RGBA(red=0.929412, green=0.929412, blue=0.929412, alpha=1.000000)
		light_color = False
		for c in list(color)[0:3]:
			if c > 0.75: light_color = True
		"""
		# Black background will clash with black icons, so this one is no-go for now
		if not light_color:
			self.box_background = (color.red, color.green, color.blue, 1.0)
			for box in self.folders.values():
				box.set_bg_color(self.box_background)
			self.box_text_color = (1,1,1,1)
			for box in self.devices.values():
				box.set_bg_color(self.box_text_color)
		"""
	
	def cb_box_mouse_enter(self, box, *a):
		self.hilight([box])

	def cb_box_mouse_leave(self, *a):
		self.hilight([])
	
	def cb_menu_show_id(self, *a):
		d = IDDialog(self, self.daemon.get_my_id())
		d.show(self["window"])
	
	def cb_menu_add_folder(self, event, *a):
		""" Handler for 'Add folder' menu item """
		e = FolderEditorDialog(self, True)
		e.load()
		e.show(self["window"])
	
	def cb_menu_add_device(self, event, *a):
		""" Handler for 'Add device' menu item """
		e = DeviceEditorDialog(self, True)
		e.load()
		e.show(self["window"])
	
	def cb_menu_daemon_settings(self, event, *a):
		""" Handler for 'Daemon Settings' menu item """
		e = DaemonSettingsDialog(self)
		e.load()
		e.show(self["window"])
	
	def cb_menu_ui_settings(self, event, *a):
		""" Handler for 'UI Settings' menu item """
		e = UISettingsDialog(self)
		e.load()
		e.show(self["window"])
	
	def cb_menu_recvlimit(self, menuitem, speed=0):
		if menuitem.get_active() and self.recv_limit != speed:
			self.change_setting_n_restart("Options/MaxRecvKbps", speed)
	
	def cb_menu_sendlimit(self, menuitem, speed=0):
		if menuitem.get_active() and self.send_limit != speed:
			self.change_setting_n_restart("Options/MaxSendKbps", speed)
	
	def cb_menu_recvlimit_other(self, menuitem):
		return self.cb_menu_limit_other(menuitem, self.recv_limit)
	
	def cb_menu_sendlimit_other(self, menuitem):
		return self.cb_menu_limit_other(menuitem, self.send_limit)
	
	def cb_menu_limit_other(self, menuitem, speed):
		# Common for cb_menu_recvlimit_other and cb_menu_sendlimit_other
		#
		# Removes checkbox, if speed is not considered as 'other'
		# Displays configuration dialog
		# Detect if checkbox was changed by user
		checked_by_user = (
			(speed in [0] + SPEED_LIMIT_VALUES 
				and menuitem.get_active())
			or
			(not speed in [0] + SPEED_LIMIT_VALUES 
				and not menuitem.get_active())
			)
		if checked_by_user:
			# Display daemon settings dialog and (un)check box back to
			# its correct state
			self.cb_menu_daemon_settings(None)
			menuitem.set_active(not menuitem.get_active())
	
	def cb_popup_menu_folder(self, box, button, time):
		self.rightclick_box = box
		self["popup-menu-folder"].popup(None, None, None, None, button, time)
	
	def cb_popup_menu_device(self, box, button, time):
		self.rightclick_box = box
		# Display 'edit device' and 'delete device' menu items on
		# everything but my own node
		b = box["id"] != self.daemon.get_my_id()
		self["menu-popup-edit-device"].set_visible(b)
		self["menu-popup-delete-device"].set_visible(b)
		self["popup-menu-device"].popup(None, None, None, None, button, time)
	
	def cb_menu_popup(self, source, menu):
		""" Handler for ubuntu-only toolbar buttons """
		menu.popup(None, None, None, None, 0, 0)
	
	def cb_menu_popup_edit_folder(self, *a):
		""" Handler for 'edit' context menu item """
		# Editing folder
		self.open_editor(FolderEditorDialog, self.rightclick_box["id"])
	
	def cb_menu_popup_edit_ignored(self, *a):
		""" Handler for 'edit ignore patterns' context menu item """
		e = IgnoreEditor(self,
			self.rightclick_box["id"],
			self.rightclick_box["path"],
			)
		e.load()
		e.show(self["window"])
	
	def cb_menu_popup_edit_device(self, *a):
		""" Handler for other 'edit' context menu item """
		# Editing device
		self.open_editor(DeviceEditorDialog, self.rightclick_box["id"])
	
	def cb_menu_popup_browse_folder(self, *a):
		""" Handler for 'browse' folder context menu item """
		path = os.path.expanduser(self.rightclick_box["path"])
		if IS_WINDOWS:
			# Don't attempt anything, use Windows Explorer on Windows
			os.system('explorer "%s"' % (path,))
		else:
			# Try to use any of following, known commands to
			# display directory contents
			for x in ('xdg-open', 'gnome-open', 'kde-open'):
				if os.path.exists("/usr/bin/%s" % x):
					os.system("/usr/bin/%s '%s' &" % (x, path))
					break
	
	def cb_menu_popup_delete_folder(self, *a):
		""" Handler for 'delete' folder context menu item """
		# Editing folder
		self.check_delete("folder", self.rightclick_box["id"], self.rightclick_box.get_title())

	def cb_menu_popup_rescan_folder(self, *a):
		""" Handler for 'rescan' context menu item """
		# Editing folder
		self.daemon.rescan(self.rightclick_box["id"])
	
	def cb_menu_popup_delete_device(self, *a):
		""" Handler for other 'edit' context menu item """
		# Editing device
		self.check_delete("device", self.rightclick_box["id"], self.rightclick_box.get_title())
	
	def check_delete(self, mode, id, name):
		"""
		Asks user if he really wants to do what he just asked to do
		"""
		d = Gtk.MessageDialog(
				self["window"],
				Gtk.DialogFlags.MODAL | Gtk.DialogFlags.DESTROY_WITH_PARENT,
				Gtk.MessageType.QUESTION,
				Gtk.ButtonsType.YES_NO,
				"%s %s\n'%s'?" % (
					_("Do you really want do delete"),
					_("folder") if mode == "folder" else _("device"),
					name
					)
				)
		r = d.run()
		d.hide()
		d.destroy()
		if r == Gtk.ResponseType.YES:
			# Load config from server (to have something to delete from)
			self.daemon.read_config(self.cb_delete_config_loaded, None, mode, id)
	
	def cb_delete_config_loaded(self, config, mode, id):
		"""
		Callback called when user decides to _really_ delete something and
		configuration is loaded from server.
		"""
		if mode == "folder":
			config["Folders"] = [ x for x in config["Folders"] if x["ID"] != id ]
			if id in self.folders:
				self.folders[id].get_parent().remove(self.folders[id])
		else: # device
			config["Devices"] = [ x for x in config["Devices"] if x["DeviceID"] != id ]
			if id in self.devices:
				self.devices[id].get_parent().remove(self.devices[id])
		self.daemon.write_config(config, lambda *a: a)
	
	def open_editor(self, cls, id):
		e = cls(self, False, id)
		e.load()
		e.show(self["window"])
	
	def cb_menu_popup_show_id(self, *a):
		""" Handler for 'show id' context menu item """
		# Available only for devices
		d = IDDialog(self, self.rightclick_box["id"])
		d.show(self["window"])
	
	def cb_menu_restart(self, event, *a):
		""" Handler for 'Restart' menu item """
		self.daemon.restart()
	
	def cb_menu_shutdown(self, event, *a):
		""" Handler for 'Shutdown' menu item """
		self.process = None	# Prevent app from restarting daemon
		self.daemon.shutdown()
	
	def cb_menu_resume(self, event, *a):
		""" Handler for 'Resume' menu item """
		self.start_daemon_ui()
	
	def cb_menu_webui(self, *a):
		""" Handler for 'Open WebUI' menu item """
		log.info("Opening '%s' in browser", self.daemon.get_webui_url())
		webbrowser.open(self.daemon.get_webui_url())
	
	def cb_menu_daemon_output(self, *a):
		if self.process != None:
			d = DaemonOutputDialog(self, self.process)
			d.show(self["window"])
	
	def cb_statusicon_click(self, *a):
		""" Called when user clicks on status icon """
		# Hide / show main window
		if self.is_visible():
			self.hide()
		else:
			self.show()
	
	def cb_infobar_close(self, bar):
		if bar == self["infobar"]:
			self["infobar"] = None
		bar.close()
		if bar in self.error_boxes:
			self.error_boxes.remove(bar)
	
	def cb_infobar_response(self, bar, response_id, additional_data={}):
		# TODO: Split this, I don't like handling different things in
		# one method
		if response_id == RESPONSE_RESTART:
			# Restart
			self.daemon.restart()
		elif response_id == RESPONSE_FIX_FOLDER_ID:
			# Give up if there is no device with matching ID
			if additional_data["nid"] in self.devices:
				# Find folder with matching ID ...
				if additional_data["rid"] in self.folders:
					# ... if found, show edit dialog and pre-select
					# matching device
					e = FolderEditorDialog(self, False, additional_data["rid"])
					e.call_after_loaded(e.mark_device, additional_data["nid"])
					e.load()
					e.show(self["window"])
				else:
					# If there is no matching folder, prefill 'new folder'
					# dialog and let user to save it
					e = FolderEditorDialog(self, True, additional_data["rid"])
					e.call_after_loaded(e.mark_device, additional_data["nid"])
					e.call_after_loaded(e.fill_folder_id, additional_data["rid"])
					e.load()
					e.show(self["window"])
		elif response_id == RESPONSE_FIX_NEW_DEVICE:
			e = DeviceEditorDialog(self, True, additional_data["nid"])
			e.load()
			e.show(self["window"])
		elif response_id == RESPONSE_UR_ALLOW:
			# Allow Usage reporting
			self.change_setting_n_restart("Options/URAccepted", 1)
		elif response_id == RESPONSE_UR_FORBID:
			# Allow Usage reporting
			self.change_setting_n_restart("Options/URAccepted", -1)
		self.cb_infobar_close(bar)
	
	def cb_open_closed(self, box):
		"""
		Called from InfoBox when user opens or closes bottom part
		"""
		if box.is_open():
			self.open_boxes.add(box["id"])
		else:
			self.open_boxes.discard(box["id"])
	
	def cb_connect_dialog_response(self, dialog, response, checkbox):
		# Common for 'Daemon is not running' and 'Connecting to daemon...'
		if response == RESPONSE_START_DAEMON:
			self.start_daemon_ui()
			if not checkbox is None and checkbox.get_active():
				self.config["autostart_daemon"] = 1
		else: # if response <= 0 or response == RESPONSE_QUIT:
			self.cb_exit()
	
	def cb_kill_daemon_response(self, dialog, response, checkbox):
		if response == RESPONSE_SLAIN_DAEMON:
			if not self.process is None:
				self.process.terminate()
				self.process = None
		if checkbox.get_active():
			self.config["autokill_daemon"] = (1 if response == RESPONSE_SLAIN_DAEMON else 0)
		self.process = None
		self.cb_exit()
	
	def cb_wizard_finished(self, wizard, *a):
		self.wizard = None
		if wizard.is_finished() and not self.exit_after_wizard:
			# Good, try connecting again
			wizard.hide()
			wizard.destroy()
			self.show()
			if self.setup_connection():
				self.daemon.reconnect()
		else:
			self.quit()
	
	def cb_daemon_exit(self, proc, error_code):
		if not self.process is None:
			# Whatever happens, if daemon dies while it shouldn't,
			# restart it
			if self.config["st_autoupdate"] and os.path.exists(self.config["syncthing_binary"] + ".new"):
				# New daemon version is downloaded and ready to use.
				# Switch to this version before restarting
				self.swap_updated_binary()
			self.process = DaemonProcess([self.config["syncthing_binary"], "-no-browser"])
			self.process.connect('failed', self.cb_daemon_startup_failed)
			self.process.connect('exit', self.cb_daemon_exit)
			self.process.start()
	
	def cb_daemon_startup_failed(self, proc, exception):
		"""
		Check if daemon binary exists.
		If not, ask user where did he put it
		"""
		# Prepare FindDaemonDialog instance where user can
		# set new path for syncthing_binary
		d = FindDaemonDialog(self)
		d.load()
		d.set_transient_for(self["window"] if self.connect_dialog is None
				else self.connect_dialog)
		# If binary exists, assume that something is completly wrong,
		# and change error message
		if os.path.exists(self.config["syncthing_binary"]):
			d.set_message("%s\n%s %s\n\n%s" % (
					_("Failed to start Syncthing daemon."),
					_("Error message:"), str(exception),
					_("Please, check your installation or set new path to Syncthing daemon binary."),
			))
			d.hide_download_button()
		# Let dialog run and try running syncthing again if new
		# syncthing_binary is acquired
		r = d.run()
		d.destroy()
		if r == FindDaemonDialog.RESPONSE_SAVED:
			self.cb_daemon_exit(None, -1)
		else:
			self.quit()<|MERGE_RESOLUTION|>--- conflicted
+++ resolved
@@ -80,8 +80,10 @@
 		self.force_update_version = None
 		# Determine if header bar should be shown
 		# User setting is not visible under Unity/Gnome
+		self.use_aero = True	# TODO: Configurable
 		self.use_headerbar = \
-			not IS_UNITY and (not self.config["use_old_header"] or IS_GNOME)
+			not IS_UNITY and not self.use_aero and \
+			(not self.config["use_old_header"] or IS_GNOME)
 		
 		self.watcher = None
 		self.daemon = None
@@ -244,8 +246,12 @@
 		# Set conditions for UIBuilder
 		old_gtk = (Gtk.get_major_version(), Gtk.get_minor_version()) < (3, 12)
 		icons_in_menu = self.config["icons_in_menu"]
-		if self.use_headerbar: 		self.builder.enable_condition("header_bar")
-		if not self.use_headerbar:	self.builder.enable_condition("traditional_header")
+		if self.use_headerbar:
+			self.builder.enable_condition("header_bar")
+		elif self.use_aero:
+			self.builder.enable_condition("use_aero")
+		else:
+			self.builder.enable_condition("traditional_header")
 		if IS_WINDOWS: 				self.builder.enable_condition("is_windows")
 		if IS_GNOME:  				self.builder.enable_condition("is_gnome")
 		if old_gtk:					self.builder.enable_condition("old_gtk")
@@ -255,58 +261,19 @@
 		# Load glade file
 		self.builder.add_from_file(os.path.join(self.gladepath, "app.glade"))
 		self.builder.connect_signals(self)
-<<<<<<< HEAD
-		# Setup window
-		self["edit-menu-button"].set_sensitive(False)
-		self["right-menu-button"].set_sensitive(False)
-
-		if self.use_headerbar:
-			# Window creation, including the HeaderBar.
-			# Destroy the legacy bar.
-			self["window"].set_titlebar(self["header"])
-			self["bar_the_hell"].destroy()
-			self["separator_the_hell"].destroy()
-			if (Gtk.get_major_version(), Gtk.get_minor_version()) < (3, 12):
-				# Weird stuff happens with old Gnome on Fedora
-				self["app-menu-button"].set_popup(self["app-menu-icons"])
-				self["edit-menu-button"].set_popup(self["edit-menu-icons"])
-				self["menu-image"].set_from_icon_name("emblem-system-symbolic", Gtk.IconSize.SMALL_TOOLBAR)
-			elif IS_GNOME:
-				self.set_app_menu(self["app-menu"])
-				self["app-menu-button"].destroy()
-			elif self.config["icons_in_menu"]:
-				# Use old menus with icon even with HeaderBar.
-				# Not available in Gnome
-				self["app-menu-button"].set_popup(self["app-menu-icons"])
-				self["edit-menu-button"].set_popup(self["edit-menu-icons"])
-			if IS_WINDOWS:
-				self["app-menu-button"].set_relief(Gtk.ReliefStyle.HALF)
-		elif IS_WINDOWS:
+		if IS_WINDOWS:
 			# Use Aero glass effect on Windows
 			from syncthing_gtk import windows
 			if windows.enable_aero_glass(self["window"], self["split"], self.iconpath):
 				# Enable draging by fake border
-				windows.make_dragable(self["window"], self["eb_the_hell"])
-				# Override widget sizes and colors
-				self["server-name"].override_color(Gtk.StateFlags.NORMAL, Gdk.RGBA(0, 0, 0, 0.99))
-				self["separator_the_hell"].set_visible(False)
-				self["left-menu-button"].set_size_request(64, 64)
-				self["left-menu-button"].set_margin_top(8)
-				self["left-menu-button"].set_margin_left(10)
-				self["left-menu-button"].set_margin_bottom(10)
-				self["right-menu-button"].set_margin_top(8)
-				self["right-menu-button"].set_margin_right(8)
-				self["bar_the_hell"].set_spacing(0)
-				self["bar_the_hell"].set_border_width(0)
+				windows.make_dragable(self["window"], self["bar-the-hell"])
 				# Make buttons transparent, override image on left one
-				windows.make_aero_button(self["left-menu-button"],
+				windows.make_aero_button(self["app-menu-button"],
 					os.path.join(self.iconpath, "aero-icon.png"))
-				windows.make_aero_button(self["right-menu-button"])
-=======
+				windows.make_aero_button(self["edit-menu-button"])
 		# Dunno how to do this from glade
 		if self.use_headerbar and IS_GNOME:
 			self.set_app_menu(self["app-menu"])
->>>>>>> f176ee9d
 		
 		# Create speedlimit submenus for incoming and outcoming speeds
 		L_MEH = [("menu-si-sendlimit", self.cb_menu_sendlimit),
