--- conflicted
+++ resolved
@@ -865,7 +865,6 @@
 			self.watcher.clear()
 		self.daemon.reconnect()
 	
-<<<<<<< HEAD
 	def change_setting_n_restart(self, setting_name, value, retry_on_error=False):
 		"""
 		Changes one value in daemon configuration and restarts daemon
@@ -929,11 +928,7 @@
 		self.restart()
 		GLib.idle_add(self.daemon.restart)
 	
-	# --- Callbacks ---
-	def cb_exit(self, *a):
-=======
 	def quit(self, *a):
->>>>>>> 9be3d169
 		if self.process != None:
 			if IS_WINDOWS:
 				# Always kill subprocess on windows
