--- conflicted
+++ resolved
@@ -456,16 +456,7 @@
 				( RIBar.build_button(_("_Restart"), "view-refresh"), RESPONSE_RESTART)
 				)
 			self["infobar"] = r
-<<<<<<< HEAD
-			self["content"].pack_start(r, False, False, 0)
-			self["content"].reorder_child(r, 0 if self.use_headerbar else 1)
-			r.connect("close", self.cb_infobar_close)
-			r.connect("response", self.cb_infobar_response)
-			r.show()
-			r.set_reveal_child(True)
-=======
 			self.show_info_box(r)
->>>>>>> 89c416ab
 	
 	def cb_syncthing_config_saved(self, *a):
 		# Ask daemon to reconnect and reload entire UI
