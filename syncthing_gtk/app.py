#!/usr/bin/env python2
"""
Syncthing-GTK - App

Main window of application
"""

from __future__ import unicode_literals
from gi.repository import Gtk, Gio
from syncthing_gtk import *
from syncthing_gtk.tools import *
import os, webbrowser, sys, pprint, re

_ = lambda (a) : a

COLOR_DEVICE			= "#9246B1"
COLOR_DEVICE_SYNCING	= "#2A89C8"
COLOR_DEVICE_CONNECTED	= "#2A89C8"
COLOR_OWN_DEVICE		= "#C0C0C0"
COLOR_REPO				= "#9246B1"
COLOR_REPO_SYNCING		= "#2A89C8"
COLOR_REPO_SCANNING		= "#2A89C8"
COLOR_REPO_IDLE			= "#2AAB61"
COLOR_REPO_STOPPED		= "#87000B"
COLOR_NEW				= "#A0A0A0"
SI_FRAMES				= 4 # Number of animation frames for status icon

# Infobar position
RIBAR_POSITION = 0 if not THE_HELL else 1

# Regexps used to extract meaningfull data from error messages
FIX_EXTRACT_REPOID = re.compile(r'[a-zA-Z ]+"([-\._a-zA-Z0-9]+)"[a-zA-Z ]+"([-A-Z0-9]+)".*')

# Response IDs
RESPONSE_RESTART		= 256
RESPONSE_FIX_REPOID		= 257
RESPONSE_FIX_NEW_device	= 258
RESPONSE_QUIT			= 260
RESPONSE_START_DAEMON	= 271
RESPONSE_SLAIN_DAEMON	= 272
RESPONSE_SPARE_DAEMON	= 273

# RI's
REFRESH_INTERVAL_DEFAULT	= 1
REFRESH_INTERVAL_TRAY		= 5

class App(Gtk.Application, TimerManager):
	"""
	Main application / window.
	Hide parameter controlls if app should be minimized to status icon
	after start.
	"""
	def __init__(self, hide=True, use_headerbar=True,
						gladepath="/usr/share/syncthing-gtk",
						iconpath="/usr/share/syncthing-gtk/icons"):
		Gtk.Application.__init__(self,
				application_id="me.kozec.syncthingtk",
				flags=Gio.ApplicationFlags.FLAGS_NONE)
		TimerManager.__init__(self)
		self.gladepath = gladepath
		self.iconpath = iconpath
		self.builder = None
		self.rightclick_box = None
		self.config = Configuration()
		self.first_activation = hide and self.config["minimize_on_start"]
		self.process = None
<<<<<<< HEAD
		self.use_headerbar = use_headerbar and not self.config["use_old_header"]
=======
		self.watcher = None
>>>>>>> 661b7a61
		# connect_dialog may be displayed durring initial communication
		# or if daemon shuts down.
		self.connect_dialog = None
		self.widgets = {}
		self.error_boxes = []
		self.error_messages = set([])	# Holds set of already displayed error messages
		self.folders = {}
		self.devices = {}
		self.open_boxes = set([])		# Holds set of expanded device/folder boxes
		self.sync_animation = 0
	
	def do_startup(self, *a):
		Gtk.Application.do_startup(self, *a)
		self.setup_widgets()
		self.setup_statusicon()
		self.setup_connection()
		self.daemon.reconnect()
	
	def do_activate(self, *a):
		if not self.first_activation or (THE_HELL and not HAS_INDICATOR):
			# Show main window
			self.show()
		elif self.first_activation:
			print
			print _("Syncthing-GTK started and running in notification area")
			self.daemon.set_refresh_interval(REFRESH_INTERVAL_TRAY)
		self.first_activation = False
	
	def setup_widgets(self):
		# Load glade file
		self.builder = Gtk.Builder()
		self.builder.add_from_file(os.path.join(self.gladepath, "app.glade"))
		self.builder.connect_signals(self)
		# Setup window
		self["edit-menu"].set_sensitive(False)
		if THE_HELL or not self.use_headerbar:
			# Modify window if running under Ubuntu; Ubuntu default GTK
			# engine handles windows with header in... weird way.
			# This can be also forced by -s parameter in command line.
			
			# Unparent some stuff
			for u in ("content", "window-menu-icon"):
				self[u].get_parent().remove(self[u])
			
			# Create window
			w = Gtk.Window()
			w.set_size_request(*self["window"].get_size_request())
			w.set_default_size(*self["window"].get_default_size())
			w.set_icon(self["window"].get_icon())
			w.set_has_resize_grip(True)
			w.set_resizable(True)
			
			# Create toolbar
			bar = Gtk.Toolbar()
			bar.get_style_context().add_class(Gtk.STYLE_CLASS_PRIMARY_TOOLBAR)
			window_menu = Gtk.ToolButton()
			window_menu.set_icon_widget(self["window-menu-icon"])
			window_menu.connect("clicked", self.cb_menu_popup, self["window-menu-menu"])
			middle_item = Gtk.ToolItem()
			middle_label = Gtk.Label()
			middle_item.set_expand(True)
			middle_label.set_label("")
			middle_item.add(middle_label)
			edit_menu = Gtk.ToolButton.new(Gtk.Image.new_from_icon_name("emblem-system-symbolic", 1))
			edit_menu.connect("clicked", self.cb_menu_popup, self["edit-menu-menu"])
			self["server-name"] = middle_label
			
			# Pack & set
			bar.add(window_menu)
			bar.add(middle_item)
			bar.add(edit_menu)
			self["content"].pack_start(bar, False, False, 0)
			self["content"].reorder_child(bar, 0)
			self["content"].show_all()
			w.add(self["content"])			
			self["window"].destroy()
			self["window"] = w
			self["window"].connect("delete-event", self.cb_delete_event)
		
		self["window"].set_title(_("Syncthing GTK"))
		self.add_window(self["window"])
	
	def setup_statusicon(self):
		self.statusicon = StatusIcon(self.iconpath, self["si-menu"])
		self.statusicon.connect("clicked", self.cb_statusicon_click)
		if THE_HELL and HAS_INDICATOR:
			self["menu-si-show"].set_visible(True)
	
	def setup_connection(self):
		# Create Daemon instance (loads and parses config)
		try:
			self.daemon = Daemon()
		except TLSUnsupportedException, e:
			self.fatal_error("%s\n%s" % (
				_("Sorry, connecting to HTTPS is not supported."),
				_("Disable HTTPS in WebUI and try again.")
				))
			sys.exit(1)
		except InvalidConfigurationException, e:
			self.fatal_error(str(e))
			sys.exit(1)
		# Enable filesystem watching, if possible
		if HAS_INOTIFY:
			self.watcher = Watcher(self, self.daemon)
		# Connect signals
		self.daemon.connect("config-out-of-sync", self.cb_syncthing_config_oos)
		self.daemon.connect("config-saved", self.cb_syncthing_config_saved)
		self.daemon.connect("connected", self.cb_syncthing_connected)
		self.daemon.connect("connection-error", self.cb_syncthing_con_error)
		self.daemon.connect("disconnected", self.cb_syncthing_disconnected)
		self.daemon.connect("error", self.cb_syncthing_error)
		self.daemon.connect("folder-rejected", self.cb_syncthing_folder_rejected)
		self.daemon.connect("device-rejected", self.cb_syncthing_device_rejected)
		self.daemon.connect("my-id-changed", self.cb_syncthing_my_id_changed)
		self.daemon.connect("device-added", self.cb_syncthing_device_added)
		self.daemon.connect("device-data-changed", self.cb_syncthing_device_data_changed)
		self.daemon.connect("last-seen-changed", self.cb_syncthing_last_seen_changed)
		self.daemon.connect("device-connected", self.cb_syncthing_device_state_changed, True)
		self.daemon.connect("device-disconnected", self.cb_syncthing_device_state_changed, False)
		self.daemon.connect("device-sync-started", self.cb_syncthing_device_sync_progress)
		self.daemon.connect("device-sync-progress", self.cb_syncthing_device_sync_progress)
		self.daemon.connect("device-sync-finished", self.cb_syncthing_device_sync_progress, 1.0)
		self.daemon.connect("folder-added", self.cb_syncthing_folder_added)
		self.daemon.connect("folder-data-changed", self.cb_syncthing_folder_data_changed)
		self.daemon.connect("folder-data-failed", self.cb_syncthing_folder_state_changed, 0.0, COLOR_NEW, "")
		self.daemon.connect("folder-sync-started", self.cb_syncthing_folder_state_changed, 0.0, COLOR_REPO_SYNCING, _("Syncing"))
		self.daemon.connect("folder-sync-progress", self.cb_syncthing_folder_state_changed, COLOR_REPO_SYNCING, _("Syncing"))
		self.daemon.connect("folder-sync-finished", self.cb_syncthing_folder_state_changed, 1.0, COLOR_REPO_IDLE, _("Idle"))
		self.daemon.connect("folder-scan-started", self.cb_syncthing_folder_state_changed, 1.0, COLOR_REPO_SCANNING, _("Scanning"))
		self.daemon.connect("folder-scan-finished", self.cb_syncthing_folder_state_changed, 1.0, COLOR_REPO_IDLE, _("Idle"))
		self.daemon.connect("folder-stopped", self.cb_syncthing_folder_stopped) 
		self.daemon.connect("system-data-updated", self.cb_syncthing_system_data)
	
	def start_deamon(self):
		if self.process == None:
			self.process = DaemonProcess(["syncthing"])
			self.process.connect('exit', self.cb_daemon_exit)
			self["menu-daemon-output"].set_sensitive(True)
	
	def cb_syncthing_connected(self, *a):
		self.clear()
		self.close_connect_dialog()
		self.set_status(True)
		self["edit-menu"].set_sensitive(True)
		self["menu-si-shutdown"].set_sensitive(True)
		self["menu-si-show-id"].set_sensitive(True)
		self["menu-si-restart"].set_sensitive(True)
	
	def cb_syncthing_disconnected(self, daemon, reason, message):
		# if reason == Daemon.UNEXPECTED
		message = "%s %s" % (
				_("Connection to Syncthing daemon lost."),
				_("Syncthing is probably restarting or has been shut down."))
		if reason == Daemon.SHUTDOWN:
			message = _("Syncthing has been shut down.")
		elif reason == Daemon.RESTART:
			message = "%s %s..." % (_("Syncthing is restarting."), _("Please wait"))
		self.display_connect_dialog(message)
		self.set_status(False)
		self.restart()
	
	def cb_syncthing_con_error(self, daemon, reason, message):
		if reason == Daemon.REFUSED:
			# If connection is refused, handler just displays dialog with "please wait" message
			# and lets Daemon object to retry connection
			if self.connect_dialog == None:
				if check_daemon_running():
					# Daemon is running, wait for it
					self.display_connect_dialog(_("Connecting to Syncthing daemon at %s...") % (self.daemon.get_webui_url(),))
				else:
					# Daemon is probably not there, give user option to start it
					if self.config["autostart_daemon"] == 0:
						# ... unless he already decided once forever ...
						self.display_connect_dialog(_("Waiting for Syncthing daemon at %s...") % (self.daemon.get_webui_url(),))
					elif self.config["autostart_daemon"] == 1:
						# ... or already gave persmission ...
						self.display_connect_dialog(_("Starting Syncthing daemon"))
						self.start_deamon()
					else:
						self.display_run_daemon_dialog()
			self.set_status(False)
		else: # Daemon.UNKNOWN, Daemon.NOT_AUTHORIZED
			# All other errors are fatal for now. Error dialog is displayed and program exits.
			if reason == Daemon.NOT_AUTHORIZED:
				message = _("Cannot authorize with daemon failed. Please, use WebUI to generate API key or disable password authentication.")
			elif reason == Daemon.OLD_VERSION:
				message = _("Your syncthing daemon is too old.\nPlease, upgrade syncthing package at least to version %s and try again.") % (self.daemon.get_min_version(),)
			else: # Daemon.UNKNOWN
				message = "%s\n\n%s %s" % (
						_("Connection to daemon failed. Check your configuration and try again."),
						_("Error message:"), str(message)
						)
			d = Gtk.MessageDialog(
					self["window"],
					Gtk.DialogFlags.MODAL | Gtk.DialogFlags.DESTROY_WITH_PARENT,
					Gtk.MessageType.ERROR, Gtk.ButtonsType.CLOSE,
					message
					)
			d.run()
			d.hide()
			d.destroy()
			self.quit()
	
	def cb_syncthing_config_oos(self, *a):
		if self["infobar"] == None:
			r = RIBar(
				_("The configuration has been saved but not activated.\nSyncthing must restart to activate the new configuration."),
				Gtk.MessageType.WARNING,
				( RIBar.build_button(_("_Restart"), "view-refresh"), RESPONSE_RESTART)
				)
			self["infobar"] = r
			self["content"].pack_start(r, False, False, 0)
			self["content"].reorder_child(r, RIBAR_POSITION)
			r.connect("close", self.cb_infobar_close)
			r.connect("response", self.cb_infobar_response)
			r.show()
			r.set_reveal_child(True)
	
	def cb_syncthing_config_saved(self, *a):
		# Ask daemon to reconnect and reload entire UI
		self.cancel_all() # timers
		self.daemon.reconnect()
	
	def cb_syncthing_error(self, daemon, message):
		if message in self.error_messages:
			# Same error is already displayed
			print >>sys.stderr, "(repeated)", message
			return
		print >>sys.stderr, message
		if "Unexpected folder ID" in message:
			# Handled by event, don't display twice
			return
		severity = Gtk.MessageType.WARNING
		if "Stopping folder" in message:
			severity = Gtk.MessageType.ERROR
		self.error_messages.add(message)
		self.show_error_box(RIBar(message, severity))
	
	def cb_syncthing_folder_rejected(self, daemon, nid, rid):
		if (nid, rid) in self.error_messages:
			# Store as error message and don't display twice
			return
		self.error_messages.add((nid, rid))
		device, can_fix = nid, False
		if nid in self.devices:
			device = self.devices[nid].get_title()
			can_fix = True
		markup = _('Unexpected folder ID "<b>%s</b>" sent from device "<b>%s</b>"; ensure that the '
					'folder exists and that  this device is selected under "Share With" in the '
					'folder configuration.') % (rid, device)
		r = RIBar("", Gtk.MessageType.WARNING,)
		r.get_label().set_markup(markup)
		if can_fix:
			r.add_button(RIBar.build_button(_("_Fix")), RESPONSE_FIX_REPOID)
		self.show_error_box(r, {"nid" : nid, "rid" : rid} )
	
	def cb_syncthing_device_rejected(self, daemon, nid, address):
		address = address.split(":")[0]	# Remove port from address, it's random by default anyway
		if (nid, address) in self.error_messages:
			# Store as error message and don't display twice
			return
		self.error_messages.add((nid, address))
		markup = _('Unknown device "<b>%s</b>" is trying to connect from IP "<b>%s</b>"; '
					'If you just configured this remote device, you can click \'fix\' '
					'to open Add device dialog.') % (nid, address)
		r = RIBar("", Gtk.MessageType.WARNING,)
		r.get_label().set_markup(markup)
		r.add_button(RIBar.build_button(_("_Fix")), RESPONSE_FIX_NEW_device)
		self.show_error_box(r, {"nid" : nid, "address" : address} )
	
	def cb_syncthing_my_id_changed(self, daemon, device_id):
		if device_id in self.devices:
			device = self.devices[device_id]
			# Move my device to top
			self["devicelist"].reorder_child(device, 0)
			# Modify header & color
			device.set_status("")
			device.set_icon(Gtk.Image.new_from_icon_name("user-home", Gtk.IconSize.LARGE_TOOLBAR))
			device.invert_header(True)
			device.set_color_hex(COLOR_OWN_DEVICE)
			self["header"].set_subtitle(device.get_title())
			if "server-name" in self:
				self["server-name"].set_markup("<b>%s</b>" % (device.get_title(),))
			# Modify values
			device.clear_values()
			device.add_value("ram",		"ram.png",		_("RAM Utilization"),	"")
			device.add_value("cpu",		"cpu.png",		_("CPU Utilization"),	"")
			device.add_value("dl_rate",	"dl_rate.png",	_("Download Rate"),		"0 bps (0 B)")
			device.add_value("up_rate",	"up_rate.png",	_("Upload Rate"),		"0 bps (0 B)")
			device.add_value("announce",	"announce.png",	_("Announce Server"),	"")
			device.add_value("version",	"version.png",	_("Version"),			"?")
			device.show_all()
	
	def cb_syncthing_system_data(self, daemon, mem, cpu, announce):
		if self.daemon.get_my_id() in self.devices:
			# Update my device display
			device = self.devices[self.daemon.get_my_id()]
			device["ram"] = sizeof_fmt(mem)
			device["cpu"] = "%3.2f%%" % (cpu)
			if announce == -1:
				device["announce"] = _("disabled")
			elif announce == 1:
				device["announce"] = _("Online") 
			else:
				device["announce"] = _("offline")
	
	def cb_syncthing_device_added(self, daemon, nid, name, data):
		self.show_device(nid, name,
			data["Compression"],
			data["Introducer"] if "Introducer" in data else False
		)
	
	def cb_syncthing_device_data_changed(self, daemon, nid, address, client_version,
			dl_rate, up_rate, bytes_in, bytes_out):
		if nid in self.devices:	# Should be always
			device = self.devices[nid]
			# Update strings
			device["address"] = address
			device["version"] = client_version
			# Update rates
			device['dl_rate'] = "%sps (%s)" % (sizeof_fmt(dl_rate), sizeof_fmt(bytes_in))
			device['up_rate'] = "%sps (%s)" % (sizeof_fmt(up_rate), sizeof_fmt(bytes_out))
	
	def cb_syncthing_last_seen_changed(self, daemon, nid, dt):
		if nid in self.devices:	# Should be always
			device = self.devices[nid]
			if dt is None:
				device['last-seen'] = _("Never")
			else:
				dtf = dt.strftime("%Y-%m-%d %H:%M")
				device['last-seen'] = str(dtf)
	
	def cb_syncthing_device_state_changed(self, daemon, nid, connected):
		if nid in self.devices:	# Should be always
			device = self.devices[nid]
			if device["connected"] != connected:
				device["connected"] = connected
				if connected:
					# Update color & header
					device.set_status(_("Connected"))
					device.set_color_hex(COLOR_DEVICE_CONNECTED)
					# Update visible values
					device.show_values("sync", "dl.rate", "up.rate", "version")
					device.hide_values("last-seen")
				else:
					# Update color & header
					device.set_status(_("Disconnected"))
					device.set_color_hex(COLOR_DEVICE)
					# Update visible values
					device.hide_values("sync", "dl.rate", "up.rate", "version")
					device.show_values("last-seen")
	
	def cb_syncthing_device_sync_progress(self, daemon, device_id, sync):
		if device_id in self.devices:
			device = self.devices[device_id]
			device["sync"] = "%3.f%%" % (sync * 100.0)
			if not device["connected"]:
				device.set_color_hex(COLOR_DEVICE)
				device.set_status(_("Disconnected"))
			elif sync >= 0.0 and sync < 0.99:
				device.set_color_hex(COLOR_DEVICE_SYNCING)
				device.set_status(_("Syncing"), sync)
			else:
				device.set_color_hex(COLOR_DEVICE_CONNECTED)
				device.set_status(_("Up to Date"))
	
<<<<<<< HEAD
	def cb_syncthing_folder_added(self, daemon, rid, r):
		self.show_folder(
			rid, r["Path"], r["Path"],
=======
	def cb_syncthing_repo_added(self, daemon, rid, r):
		box = self.show_repo(
			rid, r["Directory"], r["Directory"],
>>>>>>> 661b7a61
			r["ReadOnly"], r["IgnorePerms"], 
			r["RescanIntervalS"],
			sorted(
				[ self.devices[n["DeviceID"]] for n in r["Devices"] ],
				key=lambda x : x.get_title().lower()
				)
			)
		if not self.watcher is None:
			self.watcher.watch(box["norm_path"])
	
	def cb_syncthing_folder_data_changed(self, daemon, rid, data):
		if rid in self.folders:	# Should be always
			folder = self.folders[rid]
			folder["global"] = "%s %s, %s" % (data["globalFiles"], _("Files"), sizeof_fmt(data["globalBytes"]))
			folder["local"]	 = "%s %s, %s" % (data["localFiles"], _("Files"), sizeof_fmt(data["localBytes"]))
			folder["oos"]	 = "%s %s, %s" % (data["needFiles"], _("Files"), sizeof_fmt(data["needBytes"]))
			if float(data["globalBytes"]) > 0.0:
				sync = float(data["inSyncBytes"]) / float(data["globalBytes"]),
			else:
				sync = 0.0
			# folder.set_status(_(data['state'].capitalize()), sync)
	
	def cb_syncthing_folder_state_changed(self, daemon, rid, percentage, color, text):
		if rid in self.folders:	# Should be always
			folder = self.folders[rid]
			folder.set_color_hex(color)
			folder.set_status(text, percentage)
			self.set_status(True)
	
	def cb_syncthing_folder_stopped(self, daemon, rid, message):
		if rid in self.folders:	# Should be always
			folder = self.folders[rid]
			folder.set_color_hex(COLOR_REPO_STOPPED)
			folder.set_status(_("Stopped"), 0)
			# Color, theme-based icon is used here. It's intentional and
			# supposed to draw attention
			folder.add_value("error", "dialog-error", _("Error"), message)
			folder.show_value('error')
	
	def set_status(self, is_connected):
		""" Sets icon and text on first line of popup menu """
		if is_connected:
			if self.daemon.syncing():
				sr = self.daemon.get_syncing_list()
				if len(sr) == 1:
					self["menu-si-status"].set_label(_("Synchronizing '%s'") % (sr[0],))
				else:
					self["menu-si-status"].set_label(_("Synchronizing %s folders") % (len(sr),))
				self.animate_status()
			else:
				self.statusicon.set("si-idle", _("Idle"))
				self["menu-si-status"].set_label(_("Idle"))
				self.cancel_timer("icon")
		else:
			self.statusicon.set("si-unknown", _("Connecting to Syncthing daemon..."))
			self["menu-si-status"].set_label(_("Connecting to Syncthing daemon..."))
			self.cancel_timer("icon")
	
	def show_error_box(self, ribar, additional_data={}):
		self["content"].pack_start(ribar, False, False, 0)
		self["content"].reorder_child(ribar, RIBAR_POSITION)
		ribar.connect("close", self.cb_infobar_close)
		ribar.connect("response", self.cb_infobar_response, additional_data)
		ribar.show()
		ribar.set_reveal_child(True)
		self.error_boxes.append(ribar)
	
	def animate_status(self):
		""" Handles icon animation """
		if self.timer_active("icon"):
			# Already animating
			return
		self.statusicon.set("si-syncing-%s" % (self.sync_animation,))
		self.sync_animation += 1
		if self.sync_animation >= SI_FRAMES:
			self.sync_animation = 0
		self.timer("icon", 1, self.animate_status)
	
	def fatal_error(self, text):
		# TODO: Better way to handle this
		print >>sys.stderr, text
		d = Gtk.MessageDialog(
				None,
				Gtk.DialogFlags.MODAL | Gtk.DialogFlags.DESTROY_WITH_PARENT,
				Gtk.MessageType.ERROR, Gtk.ButtonsType.CLOSE,
				text
				)
		d.run()
		d.hide()
		d.destroy()
		self.quit()
	
	def get_repo_n_path(self, path):
		"""
		Returns tuple of ID of repository containign specified path
		and relative path in that repo, or (None, None) if specified
		path doesn't belongs anywhere
		"""
		for rid in self.repos:
			r = self.repos[rid]
			relpath = os.path.relpath(path, r["norm_path"])
			if not relpath.startswith("../") and relpath != "..":
				return (rid, relpath)
		return (None, None)
	
	def __getitem__(self, name):
		""" Convince method that allows widgets to be accessed via self["widget"] """
		if name in self.widgets:
			return self.widgets[name]
		return self.builder.get_object(name)
	
	def __setitem__(self, name, item):
		""" Convince method that allows widgets to be accessed via self["widget"] """
		self.widgets[name] = item
	
	def __contains__(self, name):
		""" Returns True if there is such widget """
		if name in self.widgets: return True
		return self.builder.get_object(name) != None
	
	def is_visible(self):
		""" Returns True if main window is visible """
		return self["window"].is_visible()
	
	def show(self):
		"""
		Shows main window or brings it to front, if is already visible.
		If connection to daemon is not established, shows 'Connecting'
		dialog as well.
		"""
		
		self.daemon.set_refresh_interval(REFRESH_INTERVAL_DEFAULT)
		self.daemon.request_events()
		if not self["window"].is_visible():
			# self["window"].show_all()
			self["window"].show()
			if self.connect_dialog != None:
				self.connect_dialog.show()
		else:
			self["window"].present()
	
	def hide(self):
		""" Hides main windows and 'Connecting' dialog, if displayed """
		if self.connect_dialog != None:
			self.connect_dialog.hide()
		self["window"].hide()
		self.daemon.set_refresh_interval(REFRESH_INTERVAL_TRAY)
	
	def display_connect_dialog(self, message):
		"""
		Displays 'Be patient, i'm trying to connect here' dialog, or updates
		it's message if said dialog is already displayed.
		"""
		if self.connect_dialog == None:
			if DEBUG: print "Creating connect_dialog"
			self.connect_dialog = Gtk.MessageDialog(
				self["window"],
				Gtk.DialogFlags.MODAL | Gtk.DialogFlags.DESTROY_WITH_PARENT,
				Gtk.MessageType.INFO, 0, "-")
			self.connect_dialog.add_button("gtk-quit", RESPONSE_QUIT)
			# There is only one response available on this dialog
			self.connect_dialog.connect("response", self.cb_exit)
			if self.is_visible():
				self.connect_dialog.show_all()
		def set_label(d, message):
			"""
			Small, recursive helper function to set label somehwere
			deep in dialog
			"""
			for c in d.get_children():
				if isinstance(c, Gtk.Container):
					if set_label(c, message):
						return True
				elif isinstance(c, Gtk.Label):
					c.set_markup(message)
					return True
			return False
		if DEBUG: print "Settinig connect_dialog label", message[0:15]
		set_label(self.connect_dialog.get_content_area(), message)
	
	def display_run_daemon_dialog(self):
		"""
		Displays 'Syncthing is not running, should I start it for you?'
		dialog.
		"""
		if self.connect_dialog == None: # Don't override already existing dialog
			if DEBUG: print "Creating run_daemon_dialog"
			self.connect_dialog = Gtk.MessageDialog(
				self["window"],
				Gtk.DialogFlags.MODAL | Gtk.DialogFlags.DESTROY_WITH_PARENT,
				Gtk.MessageType.INFO, 0,
				"%s\n%s" % (
					_("Syncthing daemon doesn't appear to be running."),
					_("Start it now?")
					)
				)
			cb = Gtk.CheckButton(_("Always start daemon automaticaly"))
			self.connect_dialog.get_content_area().pack_end(cb, False, False, 2)
			self.connect_dialog.add_button("_Start",   RESPONSE_START_DAEMON)
			self.connect_dialog.add_button("gtk-quit", RESPONSE_QUIT)
			# There is only one response available on this dialog
			self.connect_dialog.connect("response", self.cb_run_daemon_response, cb)
			if self.is_visible():
				self.connect_dialog.show_all()
			else:
				cb.show()	# Keep this one visible, even if dialog is not
	
	def close_connect_dialog(self):
		if self.connect_dialog != None:
			self.connect_dialog.hide()
			self.connect_dialog.destroy()
			self.connect_dialog = None
	
	def show_folder(self, id, name, path, is_master, ignore_perms, rescan_interval, shared):
		""" Shared is expected to be list """
		# title = name if len(name) < 20 else "...%s" % name[-20:]
		box = InfoBox(self, name, Gtk.Image.new_from_icon_name("drive-harddisk", Gtk.IconSize.LARGE_TOOLBAR))
		box.add_value("id",			"version.png",	_("Repository ID"),			id)
		box.add_value("path",		"folder.png",	_("Path"),					path)
		box.add_value("global",		"global.png",	_("Global Repository"),		"? items, ?B")
		box.add_value("local",		"home.png",		_("Local Repository"),		"? items, ?B")
		box.add_value("oos",		"dl_rate.png",	_("Out Of Sync"),			"? items, ?B")
		box.add_value("master",		"lock.png",		_("Master Repo"),			_("Yes") if is_master else _("No"))
		box.add_value("ignore",		"ignore.png",	_("Ignore Permissions"),	_("Yes") if ignore_perms else _("No"))
		box.add_value("rescan",		"restart.png",	_("Rescan Interval"),		"%s s" % (rescan_interval,))
		box.add_value("shared",		"shared.png",	_("Shared With"),			", ".join([ n.get_title() for n in shared ]))
		box.add_hidden_value("id", id)
<<<<<<< HEAD
		box.add_hidden_value("devices", shared)
=======
		box.add_hidden_value("nodes", shared)
		box.add_hidden_value("norm_path", os.path.abspath(os.path.expanduser(path)))
>>>>>>> 661b7a61
		box.set_status("Unknown")
		box.set_color_hex(COLOR_REPO)
		box.connect('right-click', self.cb_popup_menu_folder)
		self["folderlist"].pack_start(box, False, False, 3)
		box.set_vexpand(False)
		box.set_open(id in self.open_boxes)
		self["folderlist"].show_all()
		self.folders[id] = box
		return box
	
	def show_device(self, id, name, use_compression, introducer):
		if name in (None, ""):
			# Show first block from ID if name is unset
			name = id.split("-")[0]
		box = InfoBox(self, name, Gtk.Image.new_from_icon_name("computer", Gtk.IconSize.LARGE_TOOLBAR))
		box.add_value("address",	"address.png",	_("Address"),			"?")
		box.add_value("sync",		"sync.png",		_("Synchronization"),	"0%", visible=False)
		box.add_value("compress",	"compress.png",	_("Use Compression"),	_("Yes") if use_compression else _("No"))
		box.add_value("dl.rate",	"dl_rate.png",	_("Download Rate"),		"0 bps (0 B)", visible=False)
		box.add_value("up.rate",	"up_rate.png",	_("Upload Rate"),		"0 bps (0 B)", visible=False)
		box.add_value("introducer",	"thumb_up.png",	_("Introducer"),		_("Yes") if introducer else _("No"))
		box.add_value("version",	"version.png",	_("Version"),			"?", visible=False)
		box.add_value('last-seen',	"clock.png",	_("Last Seen"),			_("Never"))
		box.add_hidden_value("id", id)
		box.add_hidden_value("connected", False)
		box.add_hidden_value("completion", {})
		box.add_hidden_value("bytes_in", 0)
		box.add_hidden_value("bytes_out", 0)
		box.add_hidden_value("time", 0)
		box.set_color_hex(COLOR_DEVICE)
		box.connect('right-click', self.cb_popup_menu_device)
		self["devicelist"].pack_start(box, False, False, 3)
		box.set_vexpand(False)
		box.set_open(id in self.open_boxes)
		self["devicelist"].show_all()
		self.devices[id] = box
		return box
	
	def clear(self):
		""" Clears folder and device lists. """
		for i in ('devicelist', 'folderlist'):
			for c in [] + self[i].get_children():
				self[i].remove(c)
				c.destroy()
		self.devices = {}
		self.folders = {}
	
	def restart(self):
		self["edit-menu"].set_sensitive(False)
		self["menu-si-shutdown"].set_sensitive(False)
		self["menu-si-show-id"].set_sensitive(False)
		self["menu-si-restart"].set_sensitive(False)
		if not self["infobar"] is None:
			self.cb_infobar_close(self["infobar"])
		for r in self.error_boxes:
			r.get_parent().remove(r)
			r.destroy()
		self.error_boxes = []
		self.error_messages = set([])
		self.cancel_all() # timers
		if not self.watcher is None:
			self.watcher.clear()
		self.daemon.reconnect()
	
	# --- Callbacks ---
	def cb_exit(self, *a):
		if self.process != None:
			if self.config["autokill_daemon"] == 2:	# Ask
				d = Gtk.MessageDialog(
					self["window"],
					Gtk.DialogFlags.MODAL | Gtk.DialogFlags.DESTROY_WITH_PARENT,
					Gtk.MessageType.INFO, 0,
					"%s\n%s" % (
						_("Exiting."),
						_("Shutdown Syncthing daemon as well?")
						)
					)
				d.add_button("gtk-yes",	RESPONSE_SLAIN_DAEMON)
				d.add_button("gtk-no",	RESPONSE_SPARE_DAEMON)
				cb = Gtk.CheckButton(_("Always do same; Don't show this window again"))
				d.get_content_area().pack_end(cb, False, False, 2)
				d.connect("response", self.cb_kill_daemon_response, cb)
				d.show_all()
				return
			elif self.config["autokill_daemon"] == 1: # Yes
				self.process.kill()
		self.quit()
	
	def cb_about(self, *a):
		AboutDialog(self).show(self["window"])
	
	def cb_delete_event(self, *e):
		# Hide main window
		self.hide()
		return True
	
	def cb_menu_show_id(self, *a):
		d = IDDialog(self, self.daemon.get_my_id())
		d.show(self["window"])
	
	def cb_menu_add_folder(self, event, *a):
		""" Handler for 'Add folder' menu item """
		e = FolderEditorDialog(self, True)
		e.load()
		e.show(self["window"])
	
	def cb_menu_add_device(self, event, *a):
		""" Handler for 'Add device' menu item """
		e = DeviceEditorDialog(self, True)
		e.load()
		e.show(self["window"])
	
	def cb_menu_daemon_settings(self, event, *a):
		""" Handler for 'Daemon Settings' menu item """
		e = DaemonSettingsDialog(self)
		e.load()
		e.show(self["window"])
	
	def cb_menu_ui_settings(self, event, *a):
		""" Handler for 'UI Settings' menu item """
		e = UISettingsDialog(self)
		e.load()
		e.show(self["window"])
	
	def cb_popup_menu_folder(self, box, button, time):
		self.rightclick_box = box
		self["popup-menu-folder"].popup(None, None, None, None, button, time)
	
	def cb_popup_menu_device(self, box, button, time):
		self.rightclick_box = box
		self["popup-menu-device"].popup(None, None, None, None, button, time)
	
	def cb_menu_popup(self, source, menu):
		""" Handler for ubuntu-only toolbar buttons """
		menu.popup(None, None, None, None, 0, 0)
	
	def cb_menu_popup_edit_folder(self, *a):
		""" Handler for 'edit' context menu item """
		# Editing folder
		self.open_editor(FolderEditorDialog, self.rightclick_box["id"])
	
	def cb_menu_popup_edit_ignored(self, *a):
		""" Handler for 'edit ignore patterns' context menu item """
		e = IgnoreEditor(self,
			self.rightclick_box["id"],
			self.rightclick_box["path"],
			)
		e.load()
		e.show(self["window"])
	
	def cb_menu_popup_edit_device(self, *a):
		""" Handler for other 'edit' context menu item """
		# Editing device
		self.open_editor(DeviceEditorDialog, self.rightclick_box["id"])
	
	def cb_menu_popup_browse_folder(self, *a):
		""" Handler for 'browse' folder context menu item """
		path = os.path.expanduser(self.rightclick_box["path"])
		# Try to use any of following, known commands to display directory contents
		for x in ('xdg-open', 'gnome-open', 'kde-open'):
			if os.path.exists("/usr/bin/%s" % x):
				os.system("/usr/bin/%s '%s' &" % (x, path))
				break
	
	def cb_menu_popup_delete_folder(self, *a):
		""" Handler for 'delete' folder context menu item """
		# Editing folder
		self.check_delete("folder", self.rightclick_box["id"], self.rightclick_box.get_title())

	def cb_menu_popup_rescan_folder(self, *a):
		""" Handler for 'rescan' context menu item """
		# Editing folder
		self.daemon.rescan(self.rightclick_box["id"])
	
	def cb_menu_popup_delete_device(self, *a):
		""" Handler for other 'edit' context menu item """
		# Editing device
		self.check_delete("device", self.rightclick_box["id"], self.rightclick_box.get_title())
	
	def check_delete(self, mode, id, name):
		"""
		Asks user if he really wants to do what he just asked to do
		"""
		print mode, id
		d = Gtk.MessageDialog(
				self["window"],
				Gtk.DialogFlags.MODAL | Gtk.DialogFlags.DESTROY_WITH_PARENT,
				Gtk.MessageType.QUESTION,
				Gtk.ButtonsType.YES_NO,
				"%s %s\n'%s'?" % (
					_("Do you really want do delete"),
					_("folder") if mode == "folder" else _("device"),
					name
					)
				)
		r = d.run()
		d.hide()
		d.destroy()
		if r == Gtk.ResponseType.YES:
			# Load config from server (to have something to delete from)
			self.daemon.read_config(self.cb_delete_config_loaded, None, mode, id)
	
	def cb_delete_config_loaded(self, config, mode, id):
		"""
		Callback called when user decides to _really_ delete something and
		configuration is loaded from server.
		"""
		if mode == "folder":
			config["Folders"] = [ x for x in config["Folders"] if x["ID"] != id ]
			if id in self.folders:
				self.folders[id].get_parent().remove(self.folders[id])
		else: # device
			config["Devices"] = [ x for x in config["Devices"] if x["DeviceID"] != id ]
			if id in self.devices:
				self.devices[id].get_parent().remove(self.devices[id])
		self.daemon.write_config(config, lambda *a: a)
	
	def open_editor(self, cls, id):
		e = cls(self, False, id)
		e.load()
		e.show(self["window"])
	
	def cb_menu_popup_show_id(self, *a):
		""" Handler for 'show id' context menu item """
		# Available only for devices
		d = IDDialog(self, self.rightclick_box["id"])
		d.show(self["window"])
	
	def cb_menu_restart(self, event, *a):
		""" Handler for 'Restart' menu item """
		self.daemon.restart()
	
	def cb_menu_shutdown(self, event, *a):
		""" Handler for 'Shutdown' menu item """
		self.process = None	# Prevent app from restarting daemon
		self.daemon.shutdown()
	
	def cb_menu_webui(self, *a):
		""" Handler for 'Open WebUI' menu item """
		print "Opening '%s' in browser" % (self.daemon.get_webui_url(),)
		webbrowser.open(self.daemon.get_webui_url())
	
	def cb_menu_daemon_output(self, *a):
		if self.process != None:
			d = DaemonOutputDialog(self, self.process)
			d.show(self["window"])
	
	def cb_statusicon_click(self, *a):
		""" Called when user clicks on status icon """
		# Hide / show main window
		if self.is_visible():
			self.hide()
		else:
			self.show()
	
	def cb_infobar_close(self, bar):
		if bar == self["infobar"]:
			self["infobar"] = None
		bar.close()
		if bar in self.error_boxes:
			self.error_boxes.remove(bar)
	
	def cb_infobar_response(self, bar, response_id, additional_data={}):
		if response_id == RESPONSE_RESTART:
			# Restart
			self.daemon.restart()
		elif response_id == RESPONSE_FIX_REPOID:
			# Give up if there is no device with matching ID
			if additional_data["nid"] in self.devices:
				# Find folder with matching ID ...
				if additional_data["rid"] in self.folders:
					# ... if found, show edit dialog and pre-select
					# matching device
					e = FolderEditorDialog(self, False, additional_data["rid"])
					e.call_after_loaded(e.mark_device, additional_data["nid"])
					e.load()
					e.show(self["window"])
				else:
					# If there is no matching folder, prefill 'new folder'
					# dialog and let user to save it
					e = FolderEditorDialog(self, True, additional_data["rid"])
					e.call_after_loaded(e.mark_device, additional_data["nid"])
					e.call_after_loaded(e.fill_folder_id, additional_data["rid"])
					e.load()
					e.show(self["window"])
		elif response_id == RESPONSE_FIX_NEW_device:
			e = DeviceEditorDialog(self, True, additional_data["nid"])
			e.load()
			e.show(self["window"])
		self.cb_infobar_close(bar)
	
	def cb_open_closed(self, box):
		"""
		Called from InfoBox when user opens or closes bottom part
		"""
		if box.is_open():
			self.open_boxes.add(box["id"])
		else:
			self.open_boxes.discard(box["id"])
	
	def cb_run_daemon_response(self, dialog, response, checkbox):
		if response == RESPONSE_START_DAEMON:
			self.start_deamon()
			self.close_connect_dialog()
			self.display_connect_dialog(_("Starting Syncthing daemon"))
			if checkbox.get_active():
				self.config["autostart_daemon"] = 1
		else: # if response <= 0 or response == RESPONSE_QUIT:
			self.cb_exit()
	
	def cb_kill_daemon_response(self, dialog, response, checkbox):
		if response == RESPONSE_SLAIN_DAEMON:
			if not self.process is None:
				self.process.terminate()
		if checkbox.get_active():
			self.config["autokill_daemon"] = (1 if response == RESPONSE_SLAIN_DAEMON else 0)
		self.process = None
		self.cb_exit()
	
	def cb_daemon_exit(self, proc, error_code):
		if not self.process is None:
			# Whatever happens, if daemon dies while it shouldn't,
			# restart it
			self.process = DaemonProcess(["syncthing"])
			self.process.connect('exit', self.cb_daemon_exit)<|MERGE_RESOLUTION|>--- conflicted
+++ resolved
@@ -64,11 +64,8 @@
 		self.config = Configuration()
 		self.first_activation = hide and self.config["minimize_on_start"]
 		self.process = None
-<<<<<<< HEAD
 		self.use_headerbar = use_headerbar and not self.config["use_old_header"]
-=======
 		self.watcher = None
->>>>>>> 661b7a61
 		# connect_dialog may be displayed durring initial communication
 		# or if daemon shuts down.
 		self.connect_dialog = None
@@ -435,15 +432,9 @@
 				device.set_color_hex(COLOR_DEVICE_CONNECTED)
 				device.set_status(_("Up to Date"))
 	
-<<<<<<< HEAD
 	def cb_syncthing_folder_added(self, daemon, rid, r):
-		self.show_folder(
+		box = self.show_folder(
 			rid, r["Path"], r["Path"],
-=======
-	def cb_syncthing_repo_added(self, daemon, rid, r):
-		box = self.show_repo(
-			rid, r["Directory"], r["Directory"],
->>>>>>> 661b7a61
 			r["ReadOnly"], r["IgnorePerms"], 
 			r["RescanIntervalS"],
 			sorted(
@@ -536,17 +527,17 @@
 		d.destroy()
 		self.quit()
 	
-	def get_repo_n_path(self, path):
-		"""
-		Returns tuple of ID of repository containign specified path
-		and relative path in that repo, or (None, None) if specified
-		path doesn't belongs anywhere
-		"""
-		for rid in self.repos:
-			r = self.repos[rid]
-			relpath = os.path.relpath(path, r["norm_path"])
+	def get_folder_n_path(self, path):
+		"""
+		Returns tuple of ID of folder containign specified path and
+		relative path in that folder, or (None, None) if specified path
+		doesn't belongs anywhere
+		"""
+		for folder_id in self.folders:
+			f = self.folders[folder_id]
+			relpath = os.path.relpath(path, f["norm_path"])
 			if not relpath.startswith("../") and relpath != "..":
-				return (rid, relpath)
+				return (folder_id, relpath)
 		return (None, None)
 	
 	def __getitem__(self, name):
@@ -671,12 +662,8 @@
 		box.add_value("rescan",		"restart.png",	_("Rescan Interval"),		"%s s" % (rescan_interval,))
 		box.add_value("shared",		"shared.png",	_("Shared With"),			", ".join([ n.get_title() for n in shared ]))
 		box.add_hidden_value("id", id)
-<<<<<<< HEAD
 		box.add_hidden_value("devices", shared)
-=======
-		box.add_hidden_value("nodes", shared)
 		box.add_hidden_value("norm_path", os.path.abspath(os.path.expanduser(path)))
->>>>>>> 661b7a61
 		box.set_status("Unknown")
 		box.set_color_hex(COLOR_REPO)
 		box.connect('right-click', self.cb_popup_menu_folder)
