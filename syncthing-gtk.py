--- conflicted
+++ resolved
@@ -13,7 +13,7 @@
 COLOR_REPO				= "#9246B1"
 COLOR_REPO_SYNCING		= "#2A89C8"
 COLOR_REPO_IDLE			= "#2AAB61"
-DEBUG = True
+DEBUG = False
 
 class App(object):
 	def __init__(self):
@@ -21,12 +21,9 @@
 		self.refresh_rate = 1 # seconds
 		self.my_id = None
 		self.webui_url = None
-<<<<<<< HEAD
 		self.rightclick_box = None
-=======
 		self.address = None
 		self.CSRFtoken = None
->>>>>>> c0f53634
 		# Epoch is incereased when restart() method is called; It is
 		# used to discard responses for old REST requests
 		self.epoch = 1	
@@ -320,12 +317,8 @@
 	
 	def show_repo(self, id, name, path, is_master, ignore_perms, shared):
 		""" Shared is expected to be list """
-<<<<<<< HEAD
 		# title = name if len(name) < 20 else "...%s" % name[-20:]
 		box = InfoBox(self, name, Gtk.Image.new_from_icon_name("drive-harddisk", Gtk.IconSize.LARGE_TOOLBAR))
-=======
-		box = InfoBox(name, Gtk.Image.new_from_icon_name("drive-harddisk", Gtk.IconSize.LARGE_TOOLBAR))
->>>>>>> c0f53634
 		box.add_value("id",			"icons/version.png",	_("Repository ID"),			id)
 		box.add_value("folder",		"icons/folder.png",		_("Folder"),				path)
 		box.add_value("global",		"icons/global.png",		_("Global Repository"),		"? items, ?B")
@@ -403,13 +396,12 @@
 	def cb_menu_add_repo(self, event, *a):
 		pass
 	
-<<<<<<< HEAD
 	def cb_menu_popup_edit(self, *a):
 		if self.rightclick_box in self.repos.values():
 			# Editing repository
 			e = EditorDialog(self, "repo-edit", False, self.rightclick_box["id"])
 			e.show(self["window"])
-=======
+	
 	def cb_menu_restart(self, event, *a):
 		self.rest_post("restart",  {}, self.syncthing_cb_shutdown, None,
 			"%s %s..." % (_("Syncthing is restarting."), _("Please wait")))
@@ -420,14 +412,12 @@
 	
 	def syncthing_cb_shutdown(self, data, message):
 		""" Callback for 'shutdown' AND 'restart' request """
-		print ">>>", data
 		if 'ok' in data:
 			self.display_connect_dialog(message)
 			self.restart()
 		else:
 			# TODO: display error message here
 			pass
->>>>>>> c0f53634
 	
 	def syncthing_cb_events(self, events):
 		""" Called when event list is pulled from syncthing daemon """
@@ -658,6 +648,7 @@
 		else:
 			print "Unhandled event type:", e
 
+
 class InfoBox(Gtk.Container):
 	""" Box with informations about node or repository """
 	__gtype_name__ = "InfoBox"
@@ -981,6 +972,7 @@
 	def __setitem__(self, key, value):
 		""" Shortcut to set_value. Creates new hidden_value if key doesn't exist """
 		self.set_value(key, value)
+
 
 class EditorDialog(object):
 	""" Universal handler for all Syncthing settings and editing """
@@ -1185,7 +1177,7 @@
 					self.set_value("Nodes", nodes)
 		# Post configuration back to daemon
 		self["editor"].set_sensitive(False)
-		
+
 
 def sizeof_fmt(size):
 	for x in ('B','kB','MB','GB','TB'):
