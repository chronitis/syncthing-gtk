--- conflicted
+++ resolved
@@ -26,6 +26,10 @@
 						<property name="menu-model">app-menu</property>
 						<property name="use-popover">True</property>
 					</ELSE></IF>
+					<IF condition="use_aero">
+						<property name="width_request">64</property>
+						<property name="height_request">64</property>
+					</IF>
 					<style><class name="image-button"/></style>
 					<child>
 						<object class="GtkImage" id="app-menu-button-icon">
@@ -86,73 +90,15 @@
 			<property name="orientation">vertical</property>
 			
 			<!-- Traditional header -->
-<<<<<<< HEAD
-			<child>
-				<object class="GtkEventBox" id="eb_the_hell">
-				  <property name="visible">True</property>
-				  <property name="can_focus">False</property>
-				  <child>
-					<object class="GtkBox" id="bar_the_hell">
-						<property name="visible">True</property>
-						<property name="can_focus">False</property>
-						<property name="orientation">horizontal</property>
-						<property name="border_width">6</property>
-						<property name="spacing">6</property>
-						<child>
-						  <object class="GtkMenuButton" id="left-menu-button">
-							<property name="visible">True</property>
-							<property name="valign">center</property>
-							<property name="image">syncthing-image_the_hell</property>
-							<property name="popup">app-menu-icons</property>
-						  </object>
-						  <packing>
-							<property name="expand">False</property>
-							<property name="fill">True</property>
-							<property name="position">0</property>
-						  </packing>
-						</child>
-						<child>
-						  <object class="GtkLabel" id="server-name">
-							<property name="visible">True</property>
-							<property name="label" translatable="no"> </property>
-						  </object>
-						  <packing>
-							<property name="expand">True</property>
-							<property name="fill">True</property>
-							<property name="position">1</property>
-						  </packing>
-						</child>
-						<child>
-						  <object class="GtkMenuButton" id="right-menu-button">
-							<property name="visible">True</property>
-							<property name="valign">center</property>
-							<property name="image">menu-image_the_hell</property>
-							<property name="popup">edit-menu-icons</property>
-						  </object>
-						  <packing>
-							<property name="expand">False</property>
-							<property name="fill">True</property>
-							<property name="pack_type">end</property>
-							<property name="position">2</property>
-						  </packing>
-						</child>
-					</object>
-				  </child>
-=======
-			<child if="traditional_header">
-				<object class="GtkBox" id="bar_the_hell">
+			<child if="traditional_header | use_aero">
+				<object class="GtkBox" id="bar-the-hell">
 				    <property name="visible">True</property>
 				    <property name="can_focus">False</property>
 					<property name="orientation">horizontal</property>
 					<property name="border_width">6</property>
 					<property name="spacing">6</property>
 				    <child>
-				      <object class="GtkMenuButton" id="app-menu-button">
-						<property name="visible">True</property>
-						<property name="valign">center</property>
-						<property name="image">app-menu-button-icon</property>
-						<property name="popup">app-menu-icons</property>
-				      </object>
+				      <copyobject id="app-menu-button" />
 				      <packing>
 				        <property name="expand">False</property>
 				        <property name="fill">True</property>
@@ -171,13 +117,7 @@
 				      </packing>
 				    </child>
 				    <child>
-				      <object class="GtkMenuButton" id="edit-menu-button">
-				        <property name="visible">True</property>
-				        <property name="sensitive">False</property>
-						<property name="valign">center</property>
-						<property name="image">edit-menu-button-icon</property>
-						<property name="popup">edit-menu-icons</property>
-				      </object>
+				      <copyobject id="edit-menu-button" />
 				      <packing>
 				        <property name="expand">False</property>
 				        <property name="fill">True</property>
@@ -185,7 +125,6 @@
 				        <property name="position">2</property>
 				      </packing>
 				    </child>
->>>>>>> f176ee9d
 				</object>
 			</child>
 			<child>
